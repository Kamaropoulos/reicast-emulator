package com.reicast.emulator.emu;


import android.annotation.TargetApi;
import android.app.Activity;
import android.content.Context;
import android.content.SharedPreferences;
import android.content.res.Configuration;
import android.graphics.PixelFormat;
import android.opengl.GLSurfaceView;
import android.os.Build;
import android.os.Environment;
import android.os.Handler;
import android.os.Vibrator;
import android.preference.PreferenceManager;
import android.util.AttributeSet;
import android.util.DisplayMetrics;
import android.util.Log;
import android.view.InputDevice;
import android.view.MotionEvent;
import android.view.ScaleGestureDetector;
import android.view.ScaleGestureDetector.SimpleOnScaleGestureListener;
import android.view.View;
import android.widget.Toast;

import com.android.util.FileUtils;
import com.reicast.emulator.Emulator;
import com.reicast.emulator.GL2JNIActivity;
<<<<<<< HEAD
=======
import com.reicast.emulator.R;
>>>>>>> cae22b9f
import com.reicast.emulator.config.Config;
import com.reicast.emulator.periph.Gamepad;
import com.reicast.emulator.periph.InputDeviceManager;
import com.reicast.emulator.periph.VJoy;

import javax.microedition.khronos.egl.EGLConfig;
import javax.microedition.khronos.opengles.GL10;


/**
 * A simple GLSurfaceView sub-class that demonstrate how to perform
 * OpenGL ES 2.0 rendering into a GL Surface. Note the following important
 * details:
 *
 * - The class must use a custom context factory to enable 2.0 rendering.
 *   See ContextFactory class definition below.
 *
 * - The class must use a custom EGLConfigChooser to be able to select
 *   an EGLConfig that supports 2.0. This is done by providing a config
 *   specification to eglChooseConfig() that has the attribute
 *   EGL10.ELG_RENDERABLE_TYPE containing the EGL_OPENGL_ES2_BIT flag
 *   set. See ConfigChooser class definition below.
 *
 * - The class must select the surface's format, then choose an EGLConfig
 *   that matches it exactly (with regards to red/green/blue/alpha channels
 *   bit depths). Failure to do so would result in an EGL_BAD_MATCH error.
 */

public class GL2JNIView extends GLSurfaceView
{
    public static final boolean DEBUG = false;

    public static final int LAYER_TYPE_SOFTWARE = 1;
    public static final int LAYER_TYPE_HARDWARE = 2;
    private Handler handler = new Handler();

    VirtualJoystickDelegate vjoyDelegate;

    Renderer rend;

    Context context;

    public void restoreCustomVjoyValues(float[][] vjoy_d_cached) {
        vjoyDelegate.restoreCustomVjoyValues(vjoy_d_cached);
    }

    public GL2JNIView(Context context) {
        super(context);
    }

    public GL2JNIView(Context context, AttributeSet attrs) {
        super(context, attrs);
    }

    @TargetApi(Build.VERSION_CODES.HONEYCOMB)
    public GL2JNIView(final Context context, boolean translucent,
                      int depth, int stencil) {
        super(context);
        this.context = context;
        setKeepScreenOn(true);

        if (Build.VERSION.SDK_INT >= Build.VERSION_CODES.KITKAT) {
            setOnSystemUiVisibilityChangeListener (new OnSystemUiVisibilityChangeListener() {
                public void onSystemUiVisibilityChange(int visibility) {
                    if ((visibility & SYSTEM_UI_FLAG_FULLSCREEN) == 0) {
                        GL2JNIView.this.setSystemUiVisibility(
                                SYSTEM_UI_FLAG_IMMERSIVE_STICKY
                                        | SYSTEM_UI_FLAG_FULLSCREEN
                                        | SYSTEM_UI_FLAG_HIDE_NAVIGATION);
                        requestLayout();
                    }
                }
            });
        }
        vjoyDelegate = new VirtualJoystickDelegate(this);

        setPreserveEGLContextOnPause(true);

        SharedPreferences prefs = PreferenceManager.getDefaultSharedPreferences(context);

        DisplayMetrics dm = context.getResources().getDisplayMetrics();
        JNIdc.screenDpi((int)Math.max(dm.xdpi, dm.ydpi));

        this.setLayerType(prefs.getInt(Config.pref_rendertype, LAYER_TYPE_HARDWARE), null);

<<<<<<< HEAD
        vjoy_d_custom = VJoy.readCustomVjoyValues(context);

        scaleGestureDetector = new ScaleGestureDetector(context, new OscOnScaleGestureListener());

        // This is the game we are going to run
        fileName = newFileName;

        if (GL2JNIActivity.syms != null)
            JNIdc.data(1, GL2JNIActivity.syms);
        JNIdc.init(fileName);
        JNIdc.query(ethd);
=======
        if (GL2JNIActivity.syms != null)
            JNIdc.data(1, GL2JNIActivity.syms);
>>>>>>> cae22b9f

        // By default, GLSurfaceView() creates a RGB_565 opaque surface.
        // If we want a translucent one, we should change the surface's
        // format here, using PixelFormat.TRANSLUCENT for GL Surfaces
        // is interpreted as any 32-bit surface with alpha by SurfaceFlinger.
        if(translucent)
        	this.getHolder().setFormat(PixelFormat.TRANSLUCENT);
        else
        	this.getHolder().setFormat(PixelFormat.RGBX_8888);

        // Setup the context factory for 2.0 rendering.
        // See ContextFactory class definition below
        setEGLContextFactory(new GLCFactory.ContextFactory());

        // We need to choose an EGLConfig that matches the format of
        // our surface exactly. This is going to be done in our
        // custom config chooser. See ConfigChooser class definition
        // below.
        setEGLConfigChooser(new GLCFactory.ConfigChooser(
                8, 8, 8, translucent ? 8 : 0, depth, stencil));

        // Set the renderer responsible for frame rendering
        setRenderer(rend = new Renderer(this));
    }

    public GLSurfaceView.Renderer getRenderer()
    {
        return rend;
    }

    @Override
    protected void onLayout(boolean changed, int left, int top, int right, int bottom)
    {
        super.onLayout(changed, left, top, right, bottom);
        vjoyDelegate.layout(getWidth(), getHeight());
    }

    public void resetEditMode() {
        vjoyDelegate.resetEditMode();
    }

    @Override public boolean onTouchEvent(final MotionEvent event)
    {
        return vjoyDelegate.onTouchEvent(event, getWidth(), getHeight());
    }

    public void setEditVjoyMode(boolean editVjoyMode) {
        vjoyDelegate.setEditVjoyMode(editVjoyMode);
    }

    public void readCustomVjoyValues() {
        vjoyDelegate.readCustomVjoyValues();
    }
    private static class Renderer implements GLSurfaceView.Renderer
    {

        private GL2JNIView mView;

        Renderer (GL2JNIView mView) {
            this.mView = mView;
        }

        public void onDrawFrame(GL10 gl)
        {
            if (JNIdc.rendframeJava()) {
            }
            if(mView.takeScreenshot){
                mView.takeScreenshot = false;
                FileUtils.saveScreenshot(mView.getContext(), mView.getWidth(), mView.getHeight(), gl);
            }
        }

        public void onSurfaceChanged(GL10 gl,int width,int height)
        {
            gl.glViewport(0, 0, width, height);
<<<<<<< HEAD
            if (Emulator.widescreen) {
                JNIdc.rendinit(width, height);
            } else if (Emulator.crtview) {
                JNIdc.rendinit(640, 480);
            } else {
                JNIdc.rendinit(height * (4 / 3), height);
            }
=======
            // TODO Is this required? The renderer sets the viewport and scissor test correctly
//            if (Emulator.widescreen) {
                JNIdc.rendinitJava(width, height);
//            } else {
//                JNIdc.rendinitJava(height * (4 / 3), height);
//            }
>>>>>>> cae22b9f
        }

        public void onSurfaceCreated(GL10 gl,EGLConfig config)
        {
            onSurfaceChanged(gl, 800, 480);
        }
<<<<<<< HEAD

        class FPSCounter {
            long startTime = System.nanoTime();
            int frames = 0;

            void logFrame() {
                frames++;
                if (System.nanoTime() - startTime >= 1000000000) {
                    mView.post(new Runnable() {
                        public void run() {
                            if (frames > 0) {
                                fpsPop.setText(frames);
                            }
                        }
                    });
                    startTime = System.nanoTime();
                    frames = 0;
                }
            }
        }
    }

    public void audioDisable(boolean disabled) {
        if (disabled) {
            ethd.Player.pause();
        } else {
            ethd.Player.play();
        }
    }

    public void fastForward(boolean enabled) {
        if (enabled) {
            ethd.setPriority(Thread.MIN_PRIORITY);
        } else {
            ethd.setPriority(Thread.NORM_PRIORITY);
        }
    }

    class EmuThread extends Thread
    {
        AudioTrack Player;
        long pos;	//write position
        long size;	//size in frames
        private boolean sound;

        EmuThread(boolean sound) {
            this.sound = sound;
        }

        @Override public void run()
        {
            if (sound) {
                int min=AudioTrack.getMinBufferSize(44100,AudioFormat.CHANNEL_OUT_STEREO,AudioFormat.ENCODING_PCM_16BIT);

                if (2048>min)
                    min=2048;

                Player = new AudioTrack(
                        AudioManager.STREAM_MUSIC,
                        44100,
                        AudioFormat.CHANNEL_OUT_STEREO,
                        AudioFormat.ENCODING_PCM_16BIT,
                        min,
                        AudioTrack.MODE_STREAM
                );

                size=min/4;
                pos=0;

                Log.i("audcfg", "Audio streaming: buffer size " + min + " samples / " + min/44100.0 + " ms");
                Player.play();
            }

            JNIdc.run(this);
        }

        int WriteBuffer(short[] samples, int wait)
        {
            if (sound) {
                int newdata=samples.length/2;

                if (wait==0)
                {
                    //user bytes = write-read
                    //available = size - (write - play)
                    long used=pos-Player.getPlaybackHeadPosition();
                    long avail=size-used;

                    //Log.i("audcfg", "u: " + used + " a: " + avail);
                    if (avail<newdata)
                        return 0;
                }

                pos+=newdata;

                Player.write(samples, 0, samples.length);
            }

            return 1;
        }

        void showMessage(final String msg) {
            handler.post(new Runnable() {
                public void run() {
                    Log.d(context.getPackageName(), msg);
                    Toast.makeText(context, msg, Toast.LENGTH_SHORT).show();
                }
            });
        }

        int coreMessage(byte[] msg) {
            try {
                showMessage(new String(msg, "UTF-8"));
            }
            catch (UnsupportedEncodingException e) {
                showMessage("coreMessage: Failed to display error");
            }
            return 1;
        }

        void Die() {
            showMessage("Something went wrong and reicast crashed.\nPlease report this on the reicast forums.");
            ((Activity) context).finish();
        }

        void reiosInfo(String reiosId, String reiosSoftware) {
            if (fileName != null) {
                String gameId = reiosId.replaceAll("[^a-zA-Z0-9]+", "").toLowerCase();
                SharedPreferences mPrefs = context.getSharedPreferences(gameId, Activity.MODE_PRIVATE);
                Emulator app = (Emulator) context.getApplicationContext();
                app.loadGameConfiguration(gameId);
                if (context instanceof GL2JNIActivity)
                    ((GL2JNIActivity) context).getPad().joystick[0] = mPrefs.getBoolean(
                            Gamepad.pref_js_merged + "_A",
                            ((GL2JNIActivity) context).getPad().joystick[0]);
                // Assign the ID as a placeholder if a name isn't found
                if (reiosSoftware.equals("")) reiosSoftware = reiosId;
                mPrefs.edit().putString(Config.game_title, reiosSoftware.trim()).apply();
            }
        }
=======
>>>>>>> cae22b9f
    }

    public void onDestroy() {
        /*
        // Workaround for ANR when returning to menu
        System.exit(0);
        try {
            ethd.join();
        } catch (InterruptedException e) {
            e.printStackTrace();
        }
        */
    }

    @TargetApi(19)
    @Override
    public void onWindowFocusChanged(boolean hasFocus) {
        super.onWindowFocusChanged(hasFocus);
        if (hasFocus && Build.VERSION.SDK_INT >= Build.VERSION_CODES.KITKAT) {
            GL2JNIView.this.setSystemUiVisibility(
                    View.SYSTEM_UI_FLAG_LAYOUT_STABLE
                            | View.SYSTEM_UI_FLAG_LAYOUT_HIDE_NAVIGATION
                            | View.SYSTEM_UI_FLAG_LAYOUT_FULLSCREEN
                            | View.SYSTEM_UI_FLAG_HIDE_NAVIGATION
                            | View.SYSTEM_UI_FLAG_FULLSCREEN
                            | View.SYSTEM_UI_FLAG_IMMERSIVE_STICKY);
            requestLayout();
        }
    }

    private boolean takeScreenshot = false;
    public void screenGrab() {
        takeScreenshot = true;
    }
}<|MERGE_RESOLUTION|>--- conflicted
+++ resolved
@@ -26,10 +26,7 @@
 import com.android.util.FileUtils;
 import com.reicast.emulator.Emulator;
 import com.reicast.emulator.GL2JNIActivity;
-<<<<<<< HEAD
-=======
 import com.reicast.emulator.R;
->>>>>>> cae22b9f
 import com.reicast.emulator.config.Config;
 import com.reicast.emulator.periph.Gamepad;
 import com.reicast.emulator.periph.InputDeviceManager;
@@ -115,22 +112,8 @@
 
         this.setLayerType(prefs.getInt(Config.pref_rendertype, LAYER_TYPE_HARDWARE), null);
 
-<<<<<<< HEAD
-        vjoy_d_custom = VJoy.readCustomVjoyValues(context);
-
-        scaleGestureDetector = new ScaleGestureDetector(context, new OscOnScaleGestureListener());
-
-        // This is the game we are going to run
-        fileName = newFileName;
-
         if (GL2JNIActivity.syms != null)
             JNIdc.data(1, GL2JNIActivity.syms);
-        JNIdc.init(fileName);
-        JNIdc.query(ethd);
-=======
-        if (GL2JNIActivity.syms != null)
-            JNIdc.data(1, GL2JNIActivity.syms);
->>>>>>> cae22b9f
 
         // By default, GLSurfaceView() creates a RGB_565 opaque surface.
         // If we want a translucent one, we should change the surface's
@@ -206,171 +189,18 @@
         public void onSurfaceChanged(GL10 gl,int width,int height)
         {
             gl.glViewport(0, 0, width, height);
-<<<<<<< HEAD
-            if (Emulator.widescreen) {
-                JNIdc.rendinit(width, height);
-            } else if (Emulator.crtview) {
-                JNIdc.rendinit(640, 480);
-            } else {
-                JNIdc.rendinit(height * (4 / 3), height);
-            }
-=======
             // TODO Is this required? The renderer sets the viewport and scissor test correctly
 //            if (Emulator.widescreen) {
                 JNIdc.rendinitJava(width, height);
 //            } else {
 //                JNIdc.rendinitJava(height * (4 / 3), height);
 //            }
->>>>>>> cae22b9f
         }
 
         public void onSurfaceCreated(GL10 gl,EGLConfig config)
         {
             onSurfaceChanged(gl, 800, 480);
         }
-<<<<<<< HEAD
-
-        class FPSCounter {
-            long startTime = System.nanoTime();
-            int frames = 0;
-
-            void logFrame() {
-                frames++;
-                if (System.nanoTime() - startTime >= 1000000000) {
-                    mView.post(new Runnable() {
-                        public void run() {
-                            if (frames > 0) {
-                                fpsPop.setText(frames);
-                            }
-                        }
-                    });
-                    startTime = System.nanoTime();
-                    frames = 0;
-                }
-            }
-        }
-    }
-
-    public void audioDisable(boolean disabled) {
-        if (disabled) {
-            ethd.Player.pause();
-        } else {
-            ethd.Player.play();
-        }
-    }
-
-    public void fastForward(boolean enabled) {
-        if (enabled) {
-            ethd.setPriority(Thread.MIN_PRIORITY);
-        } else {
-            ethd.setPriority(Thread.NORM_PRIORITY);
-        }
-    }
-
-    class EmuThread extends Thread
-    {
-        AudioTrack Player;
-        long pos;	//write position
-        long size;	//size in frames
-        private boolean sound;
-
-        EmuThread(boolean sound) {
-            this.sound = sound;
-        }
-
-        @Override public void run()
-        {
-            if (sound) {
-                int min=AudioTrack.getMinBufferSize(44100,AudioFormat.CHANNEL_OUT_STEREO,AudioFormat.ENCODING_PCM_16BIT);
-
-                if (2048>min)
-                    min=2048;
-
-                Player = new AudioTrack(
-                        AudioManager.STREAM_MUSIC,
-                        44100,
-                        AudioFormat.CHANNEL_OUT_STEREO,
-                        AudioFormat.ENCODING_PCM_16BIT,
-                        min,
-                        AudioTrack.MODE_STREAM
-                );
-
-                size=min/4;
-                pos=0;
-
-                Log.i("audcfg", "Audio streaming: buffer size " + min + " samples / " + min/44100.0 + " ms");
-                Player.play();
-            }
-
-            JNIdc.run(this);
-        }
-
-        int WriteBuffer(short[] samples, int wait)
-        {
-            if (sound) {
-                int newdata=samples.length/2;
-
-                if (wait==0)
-                {
-                    //user bytes = write-read
-                    //available = size - (write - play)
-                    long used=pos-Player.getPlaybackHeadPosition();
-                    long avail=size-used;
-
-                    //Log.i("audcfg", "u: " + used + " a: " + avail);
-                    if (avail<newdata)
-                        return 0;
-                }
-
-                pos+=newdata;
-
-                Player.write(samples, 0, samples.length);
-            }
-
-            return 1;
-        }
-
-        void showMessage(final String msg) {
-            handler.post(new Runnable() {
-                public void run() {
-                    Log.d(context.getPackageName(), msg);
-                    Toast.makeText(context, msg, Toast.LENGTH_SHORT).show();
-                }
-            });
-        }
-
-        int coreMessage(byte[] msg) {
-            try {
-                showMessage(new String(msg, "UTF-8"));
-            }
-            catch (UnsupportedEncodingException e) {
-                showMessage("coreMessage: Failed to display error");
-            }
-            return 1;
-        }
-
-        void Die() {
-            showMessage("Something went wrong and reicast crashed.\nPlease report this on the reicast forums.");
-            ((Activity) context).finish();
-        }
-
-        void reiosInfo(String reiosId, String reiosSoftware) {
-            if (fileName != null) {
-                String gameId = reiosId.replaceAll("[^a-zA-Z0-9]+", "").toLowerCase();
-                SharedPreferences mPrefs = context.getSharedPreferences(gameId, Activity.MODE_PRIVATE);
-                Emulator app = (Emulator) context.getApplicationContext();
-                app.loadGameConfiguration(gameId);
-                if (context instanceof GL2JNIActivity)
-                    ((GL2JNIActivity) context).getPad().joystick[0] = mPrefs.getBoolean(
-                            Gamepad.pref_js_merged + "_A",
-                            ((GL2JNIActivity) context).getPad().joystick[0]);
-                // Assign the ID as a placeholder if a name isn't found
-                if (reiosSoftware.equals("")) reiosSoftware = reiosId;
-                mPrefs.edit().putString(Config.game_title, reiosSoftware.trim()).apply();
-            }
-        }
-=======
->>>>>>> cae22b9f
     }
 
     public void onDestroy() {
