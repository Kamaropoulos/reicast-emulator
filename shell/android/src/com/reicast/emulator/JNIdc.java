--- conflicted
+++ resolved
@@ -21,11 +21,8 @@
   public static native void vjoy(int id,float x, float y, float w, float h);
   //public static native int play(short result[],int size);
 
-<<<<<<< HEAD
-=======
   public static native void initControllers(boolean[] controllers);
 
->>>>>>> 4992ef33
   public static void show_osd() {
     JNIdc.vjoy(13, 1,0,0,0);
   }
