APP_STL		:= stlport_static
<<<<<<< HEAD
APP_ABI 	:= armeabi-v7a x86
#APP_ABI		:= armeabi-v7a
APP_PLATFORM	:= android-18
=======
#APP_ABI 	:= armeabi-v7a x86
APP_ABI		:= armeabi-v7a
APP_PLATFORM	:= android-19
>>>>>>> 9d248886
NDK_TOOLCHAIN_VERSION := 4.8<|MERGE_RESOLUTION|>--- conflicted
+++ resolved
@@ -1,11 +1,5 @@
 APP_STL		:= stlport_static
-<<<<<<< HEAD
 APP_ABI 	:= armeabi-v7a x86
 #APP_ABI		:= armeabi-v7a
-APP_PLATFORM	:= android-18
-=======
-#APP_ABI 	:= armeabi-v7a x86
-APP_ABI		:= armeabi-v7a
 APP_PLATFORM	:= android-19
->>>>>>> 9d248886
 NDK_TOOLCHAIN_VERSION := 4.8