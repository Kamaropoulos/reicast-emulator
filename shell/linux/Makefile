LOCAL_PATH := $(shell dirname $(realpath $(lastword $(MAKEFILE_LIST))))
FOR_LINUX :=1
#NO_REC := 1
#NO_REND := 1
WEBUI :=1
USE_OSS := 1
#USE_PULSEAUDIO := 1
#USE_LIBAO := 1
USE_EVDEV := 1
PLATFORM_EXT := elf

CXX=${CC_PREFIX}g++
CC=${CC_PREFIX}gcc
AS=${CC_PREFIX}as
STRIP=${CC_PREFIX}strip
LD=${CC}

MFLAGS :=
ASFLAGS :=
LDFLAGS :=
INCS :=
LIBS :=
CFLAGS :=
CXXFLAGS :=

ifneq (, $(filter $(shell uname -s), FreeBSD OpenBSD NetBSD DragonFly))
    CFLAGS += -DTARGET_BSD
else
    USE_ALSA := 1
#    USE_JOYSTICK := 1
endif

# Platform auto-detection
# Can be overridden by using:
#   make platform=x64
ifeq (,$(platform))
    ARCH = $(shell uname -m)
    ifeq ($(ARCH), $(filter $(ARCH), i386 i686))
        platform = x86
    else ifeq ($(ARCH), $(filter $(ARCH), x86_64 AMD64 amd64))
        platform = x64
    else ifneq (,$(findstring aarch64,$(ARCH)))
        HARDWARE = $(shell grep Hardware /proc/cpuinfo)
        ifneq (,$(findstring Vero4K,$(HARDWARE)))
            platform = vero4k
            FEATURES = $(shell grep Features /proc/cpuinfo)
            ifneq (,$(findstring neon,$(FEATURES)))
                platform += neon
            endif
        endif
    else ifneq (,$(findstring arm,$(ARCH)))
        HARDWARE = $(shell grep Hardware /proc/cpuinfo)
        ifneq (,$(findstring BCM2709,$(HARDWARE)))
            platform = rpi2
        else ifneq (,$(findstring AM33XX,$(HARDWARE)))
            platform = beagle
        else ifneq (,$(findstring Pandora,$(HARDWARE)))
            platform = pandora
        else ifneq (,$(findstring ODROIDC,$(HARDWARE)))
            platform = odroidc1
        else ifneq (,$(findstring ODROID-XU3,$(HARDWARE)))
            platform = odroidxu3
	else ifneq (,$(findstring ODROID-XU4,$(HARDWARE)))
            platform = odroidxu3
        else ifneq (,$(findstring ODROIDXU,$(HARDWARE)))
            platform = odroidxu
        else ifneq (,$(findstring ODROIDX2,$(HARDWARE)))
            platform = odroidx2
        else ifneq (,$(findstring ODROIDX,$(HARDWARE)))
            platform = odroidx
        else ifneq (,$(findstring ODROID-U2/U3,$(HARDWARE)))
            platform = odroidu2
        else ifneq (,$(findstring ODROIDU2,$(HARDWARE)))
            platform = odroidu2
        else
            platform = armv7h
        endif
    else ifneq (,$(findstring mips,$(ARCH)))
        platform = gcwz
    else
        $(warning Unsupported CPU architecture, using lincpp)
        platform = lincpp
    endif

    FLAGS = $(shell grep flags /proc/cpuinfo)
    ifneq (,$(findstring sse4_1,$(FLAGS)))
        platform += sse4_1
    endif
endif

$(info Platform: $(platform))

# Generic 32 bit x86 (a.k.a. i386/i486/i686)
ifneq (,$(findstring x86,$(platform)))
    X86_REC := 1
    NOT_ARM := 1
    USE_X11 := 1
    MFLAGS += -m32
    ASFLAGS += --32
    LDFLAGS += -m32
    CFLAGS += -m32 -D TARGET_LINUX_x86 -D TARGET_NO_AREC -fno-builtin-sqrtf
    CXXFLAGS += -fexceptions

    ifneq (,$(findstring sse4_1,$(platform)))
        HAS_SOFTREND := 1
    endif

# Generic 64 bit x86 (a.k.a. x64/AMD64/x86_64/Intel64/EM64T)
else ifneq (,$(findstring x64,$(platform)))
    X64_REC := 1
    NOT_ARM := 1
    USE_X11 := 1
    CFLAGS += -D TARGET_LINUX_x64 -D TARGET_NO_AREC -fno-builtin-sqrtf
    CXXFLAGS += -fexceptions

    ifneq (,$(findstring sse4_1,$(platform)))
        HAS_SOFTREND := 1
    endif

# Generic 32 bit ARMhf (a.k.a. ARMv7h)
else ifneq (,$(findstring armv7h,$(platform)))
    MFLAGS += -marm -mfloat-abi=hard -march=armv7-a -funroll-loops
    ASFLAGS += -mfloat-abi=hard -march=armv7-a
    ifneq (,$(findstring neon,$(platform)))
        MFLAGS += -mfpu=neon
        ASFLAGS += -mfpu=neon
    endif
    CFLAGS += -D TARGET_BEAGLE -D TARGET_LINUX_ARMELv7 -DARM_HARDFP -fsingle-precision-constant
    USE_GLES := 1

# LinCPP
else ifneq (,$(findstring lincpp,$(platform)))
    CPP_REC := 1
    NOT_ARM := 1
    USE_X11 := 1
    CFLAGS += -D TARGET_LINUX_x64 -D TARGET_NO_JIT
    CXXFLAGS += -fexceptions -std=gnu++11

# Raspberry Pi 2
else ifneq (,$(findstring rpi,$(platform)))
    CFLAGS += -D TARGET_BEAGLE -D TARGET_LINUX_ARMELv7 -DARM_HARDFP -fsingle-precision-constant
    ifneq (,$(findstring rpi2,$(platform)))
        MFLAGS += -mcpu=cortex-a7 -mfpu=neon-vfpv4 -mfloat-abi=hard
        ASFLAGS += -mcpu=cortex-a7 -mfpu=neon-vfpv4 -mfloat-abi=hard
    else ifneq (,$(findstring rpi3,$(platform)))
        MFLAGS += -march=armv8-a+crc -mtune=cortex-a53 -mfpu=neon-fp-armv8 -mfloat-abi=hard
        ASFLAGS += -march=armv8-a+crc -mtune=cortex-a53 -mfpu=neon-fp-armv8 -mfloat-abi=hard
    endif
    ifneq (,$(findstring mesa,$(platform)))
        USE_SDL := 1
        USE_GLES := 1
    else
        INCS += -I/opt/vc/include/ -I/opt/vc/include/interface/vmcs_host/linux -I/opt/vc/include/interface/vcos/pthreads
        LIBS += -L/opt/vc/lib/ -lbcm_host
        LIBS += -lbrcmEGL -lbrcmGLESv2
        CFLAGS += -D TARGET_VIDEOCORE
        CXXFLAGS += -DGLES
        USE_OMX := 1
        USE_DISPMANX := 1
    endif
    undefine USE_X11

# BeagleBone Black
else ifneq (,$(findstring beagle,$(platform)))
    CC_PREFIX ?= arm-none-linux-gnueabi-
    MFLAGS += -marm -march=armv7-a -mtune=cortex-a9 -mfpu=neon -mfloat-abi=softfp -funroll-loops
    ASFLAGS := -march=armv7-a -mfpu=neon -mfloat-abi=softfp
    CFLAGS += -D TARGET_BEAGLE -fsingle-precision-constant
    USE_GLES := 1

# Pandora
else ifneq (,$(findstring pandora,$(platform)))
    FOR_PANDORA := 1
    USE_X11 := 1
    USE_SDL := 1
    PGO_USE := 1
    USE_GLES := 1
    MFLAGS +== -marm -march=armv7-a -mtune=cortex-a8 -mfpu=neon -mfloat-abi=softfp -funroll-loops -fpermissive
    ASFLAGS += -march=armv7-a -mfpu=neon -mfloat-abi=softfp
    CFLAGS += -D TARGET_PANDORA  -D WEIRD_SLOWNESS -fsingle-precision-constant

# ODROIDs
else ifneq (,$(findstring odroid,$(platform)))
    MFLAGS += -marm -mfpu=neon -mfloat-abi=hard -funroll-loops
    ASFLAGS += -mfpu=neon -mfloat-abi=hard
    CFLAGS += -D TARGET_BEAGLE -D TARGET_LINUX_ARMELv7 -DARM_HARDFP -fsingle-precision-constant
    USE_GLES := 1

    # ODROID-XU3, -XU3 Lite & -XU4
    ifneq (,$(findstring odroidxu3,$(platform)))
        MFLAGS += -march=armv7ve -mtune=cortex-a15.cortex-a7
        ASFLAGS += -march=armv7ve

    # Other ODROIDs
    else
        MFLAGS += -march=armv7-a
        ASFLAGS += -march=armv7-a

        # ODROID-C1 & -C1+
        ifneq (,$(findstring odroidc1,$(platform)))
            MFLAGS += -mtune=cortex-a5

        # ODROID-U2, -U3, -X & -X2
        else
            MFLAGS += -mtune=cortex-a9

        endif
    endif

# GCW Zero
else ifneq (,$(findstring gcwz,$(platform)))
    NOT_ARM := 1
    NO_REC := 1
    CC_PREFIX ?= /opt/gcw0-toolchain/usr/bin/mipsel-gcw0-linux-uclibc-
    CFLAGS += -D TARGET_GCW0 -D TARGET_NO_REC -fsingle-precision-constant
    LIBS += -L../linux-deps/lib -L./enta_viv -lglapi
    GCWZ_PKG = reicast-gcwz.opk
    GCWZ_PKG_FILES = gcwz/default.gcw0.desktop gcwz/icon-32.png

# Vero4K
else ifneq (,$(findstring vero4k,$(platform)))
    MFLAGS += -marm -march=armv8-a+crc -mtune=cortex-a53 -mfloat-abi=hard -funsafe-math-optimizations -funroll-loops
    ASFLAGS += -mfloat-abi=hard
    ifneq (,$(findstring neon,$(platform)))
        MFLAGS += -mfpu=neon
        ASFLAGS += -mfpu=neon
    endif
    CFLAGS += -D TARGET_BEAGLE -D TARGET_LINUX_ARMELv7 -DARM_HARDFP -fsingle-precision-constant
    INCS += -I/opt/vero3/include/
    LIBS += -L/opt/vero3/lib/ -lEGL -lGLESv2
    USE_GLES := 1
    USE_SDL := 1

# Windows
else ifneq (,$(findstring win32,$(platform)))
    X64_REC := 1
    NOT_ARM := 1
    CFLAGS += -DTARGET_NO_WEBUI -fno-builtin-sqrtf -funroll-loops
    LDFLAGS += -static-libgcc -static-libstdc++
    LIBS := -lopengl32 -lwinmm -lgdi32 -lwsock32 -ldsound -lcomctl32 -lcomdlg32 -lxinput -liphlpapi
    PLATFORM_EXT := exe
    CC = gcc
    CXX = g++
ifeq ($(WITH_DYNAREC), x86)
    LDFLAGS += -m32
    CFLAGS += -m32
else
    CFLAGS += -D TARGET_NO_AREC
endif
    undefine USE_X11
    undefine USE_ALSA
    undefine USE_OSS
    undefine USE_EVDEV
    undefine FOR_LINUX
    undefine WEBUI
    NO_NIXPROF := 1
    FOR_WINDOWS := 1
else
    $(error Unknown platform)
endif

RZDCY_SRC_DIR = $(LOCAL_PATH)/../../core
include $(RZDCY_SRC_DIR)/core.mk

LDFLAGS += -g -Wl,-Map,$(notdir $@).map,--gc-sections -Wl,-O3 -Wl,--sort-common -fopenmp

CFLAGS += $(RZDCY_CFLAGS) -g -O3 -D RELEASE -c -D USES_HOMEDIR -fopenmp #-D NO_REND
CFLAGS += -frename-registers -fno-strict-aliasing
CFLAGS += -ffast-math -ftree-vectorize

CXXFLAGS += $(RZDCY_CFLAGS) -fno-rtti -fpermissive -fno-operator-names -D_GLIBCXX_USE_CXX11_ABI=0 -std=gnu++11

INCS += -I$(RZDCY_SRC_DIR) -I$(RZDCY_SRC_DIR)/deps -I$(RZDCY_SRC_DIR)/khronos

LIBS += -lm -lpthread
ifdef FOR_LINUX
LIBS += -lrt -ldl
endif

PREFIX ?= /usr/local
MAN_DIR ?= ${PREFIX}/share/man/man1
MENUENTRY_DIR ?= ${PREFIX}/share/applications
ICON_DIR ?= ${PREFIX}/share/pixmaps

ifndef NOT_ARM
    AS=${CC_PREFIX}gcc
    ASFLAGS += $(CFLAGS)
endif

ifdef USE_SDL
    CXXFLAGS += `sdl2-config --cflags` -D USE_SDL
    LIBS += `sdl2-config --libs`
endif

ifdef PGO_MAKE
    CFLAGS += -fprofile-generate -pg
    LDFLAGS += -fprofile-generate
else
    CFLAGS += -fomit-frame-pointer
endif

ifdef PGO_USE
    CFLAGS += -fprofile-use
endif

ifdef LTO_TEST
    CFLAGS += -flto -fwhole-program
    LDFLAGS +=-flto -fwhole-program
endif

ifdef USE_DISPMANX
    CFLAGS += -D SUPPORT_DISPMANX
    CXXFLAGS += -D SUPPORT_DISPMANX
endif

ifdef USE_X11
    CFLAGS += `pkg-config --cflags x11` -D SUPPORT_X11
    CXXFLAGS += `pkg-config --cflags x11` -D SUPPORT_X11
    LIBS += `pkg-config --libs x11`
endif

ifdef USE_EVDEV
    CXXFLAGS += -D USE_EVDEV
endif

ifdef USE_JOYSTICK
    CXXFLAGS += -D USE_JOYSTICK
endif

ifdef USE_OMX
    CXXFLAGS += -D USE_OMX
    LIBS += -lopenmaxil
endif

ifdef USE_ALSA
    CXXFLAGS += `pkg-config --cflags alsa` -D USE_ALSA
    LIBS += `pkg-config --libs alsa`
endif

ifdef USE_OSS
    CXXFLAGS += -D USE_OSS
endif

ifdef USE_PULSEAUDIO
    CXXFLAGS += `pkg-config --cflags libpulse-simple` -D USE_PULSEAUDIO
    LIBS += `pkg-config --libs libpulse-simple`
endif

ifdef USE_LIBAO
	CXXFLAGS += `pkg-config --cflags ao` -D USE_LIBAO
	LIBS += `pkg-config --libs ao`
endif

ifdef HAS_SOFTREND
    CFLAGS += -msse4.1
endif

# these are also handled on core.mk, but ignored here

# GLES on x11?
ifdef USE_GLES
    CXXFLAGS += -DGLES
    LIBS += -lEGL -lGLESv2
else ifdef FOR_LINUX
    LIBS += -ldl -lGL #for desktop gl
endif

#softrend?
ifdef HAS_SOFTREND
    CXXFLAGS += -DTARGET_SOFTREND
endif

EXECUTABLE_STRIPPED=nosym-reicast.$(PLATFORM_EXT)
ifdef NAOMI
    CFLAGS += -D TARGET_NAOMI -D SAVE_EPPROM
    DC_PLATFORM=naomi
    EXECUTABLE=reicast_naomi.$(PLATFORM_EXT)
    EXECUTABLE_NAME=reicast-naomi
else ifdef DISPFRAME
    CFLAGS += -D TARGET_DISPFRAME
    DC_PLATFORM=dispframe
    EXECUTABLE=dispframe.$(PLATFORM_EXT)
    EXECUTABLE_NAME=dispframe
else
    DC_PLATFORM=dreamcast
    EXECUTABLE=reicast.$(PLATFORM_EXT)
    EXECUTABLE_NAME=reicast
endif

CHAR_EMPTY:=
CHAR_SPACE:=$(CHAR_EMPTY) $(CHAR_EMPTY)
BUILDDIR:=obj-$(DC_PLATFORM)-$(subst $(CHAR_SPACE),-,$(platform))

OBJECTS=$(RZDCY_FILES:.cpp=.build_obj)
OBJECTS:=$(OBJECTS:.c=.build_obj)
OBJECTS:=$(OBJECTS:.S=.build_obj)
OBJECTS:=$(patsubst $(RZDCY_SRC_DIR)/%,$(BUILDDIR)/%,$(OBJECTS))

DEPDIR := .dep-$(BUILDDIR)
DEPFLAGS = -MT $@ -MD -MP -MF $(DEPDIR)/$*.Td
DEPS=$(RZDCY_FILES:.cpp=.d)
DEPS:=$(DEPS:.c=.d)
DEPS:=$(DEPS:.S=.d)
DEPS:=$(patsubst $(RZDCY_SRC_DIR)/%,$(DEPDIR)/%,$(DEPS))
POSTCOMPILE = mv -f $(DEPDIR)/$*.Td $(DEPDIR)/$*.d

all: $(CPPFILES) $(EXECUTABLE) $(EXECUTABLE_STRIPPED)
ifneq (,$(findstring gcwz,$(platform)))
	mksquashfs $(EXECUTABLE_STRIPPED) $(GCWZ_PKG_FILES) $(GCWZ_PKG) -all-root
endif

$(EXECUTABLE): $(OBJECTS)
	$(CXX) $(MFLAGS) $(EXTRAFLAGS) $(LDFLAGS) $(OBJECTS) $(LIBS) -o $@

$(EXECUTABLE_STRIPPED): $(EXECUTABLE)
	cp $< $@ && $(STRIP) $@

$(BUILDDIR)/%.build_obj : $(RZDCY_SRC_DIR)/%.cpp
$(BUILDDIR)/%.build_obj: $(RZDCY_SRC_DIR)/%.cpp $(DEPDIR)/%.d
	mkdir -p $(dir $@)
<<<<<<< HEAD
	mkdir -p .dep-$(dir $@)
	$(CXX) $(EXTRAFLAGS) $(INCS) $(DEPFLAGS) $(CFLAGS) $(MFLAGS) $(CXXFLAGS) $< -o $@
	$(POSTCOMPILE)
=======
	$(CXX) $(EXTRAFLAGS) $(INCS) $(CFLAGS) $(MFLAGS) $(CXXFLAGS) $< -o $@
>>>>>>> edaf00df

$(BUILDDIR)/%.build_obj : $(RZDCY_SRC_DIR)/%.c
$(BUILDDIR)/%.build_obj: $(RZDCY_SRC_DIR)/%.c $(DEPDIR)/%.d
	mkdir -p $(dir $@)
	mkdir -p .dep-$(dir $@)
	$(CC) $(EXTRAFLAGS) $(INCS) $(DEPFLAGS) $(CFLAGS) $< -o $@
	$(POSTCOMPILE)

$(BUILDDIR)/%.build_obj : $(RZDCY_SRC_DIR)/%.S
<<<<<<< HEAD
=======
	mkdir -p $(dir $@)
>>>>>>> edaf00df
	$(AS) $(ASFLAGS) $(INCS) $< -o $@

install: $(EXECUTABLE)
	mkdir -p $(DESTDIR)$(PREFIX)/bin 2>/dev/null || true
	mkdir -p $(DESTDIR)$(PREFIX)/share/reicast/mappings 2>/dev/null || true
	mkdir -p $(DESTDIR)$(MAN_DIR) 2>/dev/null || true
	mkdir -p $(DESTDIR)$(MENUENTRY_DIR) 2>/dev/null || true
	mkdir -p $(DESTDIR)$(ICON_DIR) 2>/dev/null || true
	install -m755 $(EXECUTABLE) $(DESTDIR)$(PREFIX)/bin/$(EXECUTABLE_NAME)
	install -m755 tools/reicast-joyconfig.py $(DESTDIR)$(PREFIX)/bin/reicast-joyconfig
	install -m644 mappings/controller_gcwz.cfg $(DESTDIR)$(PREFIX)/share/reicast/mappings
	install -m644 mappings/controller_generic.cfg $(DESTDIR)$(PREFIX)/share/reicast/mappings
	install -m644 mappings/controller_pandora.cfg $(DESTDIR)$(PREFIX)/share/reicast/mappings
	install -m644 mappings/controller_xboxdrv.cfg $(DESTDIR)$(PREFIX)/share/reicast/mappings
	install -m644 mappings/controller_xpad.cfg $(DESTDIR)$(PREFIX)/share/reicast/mappings
	install -m644 mappings/keyboard.cfg $(DESTDIR)$(PREFIX)/share/reicast/mappings
	install -m644 man/reicast.1 $(DESTDIR)$(MAN_DIR)
	install -m644 man/reicast-joyconfig.1 $(DESTDIR)$(MAN_DIR)
	install -m644 reicast.desktop $(DESTDIR)$(MENUENTRY_DIR)
	install -m644 reicast.png $(DESTDIR)$(ICON_DIR)
	install -m644 font.png $(DESTDIR)$(ICON_DIR)

uninstall:
	rm -f $(DESTDIR)$(PREFIX)/bin/$(EXECUTABLE_NAME)
	rm -f $(DESTDIR)$(PREFIX)/bin/reicast-joyconfig
	rm -f $(DESTDIR)$(PREFIX)/share/reicast/mappings/controller_gcwz.cfg
	rm -f $(DESTDIR)$(PREFIX)/share/reicast/mappings/controller_generic.cfg
	rm -f $(DESTDIR)$(PREFIX)/share/reicast/mappings/controller_pandora.cfg
	rm -f $(DESTDIR)$(PREFIX)/share/reicast/mappings/controller_xboxdrv.cfg
	rm -f $(DESTDIR)$(PREFIX)/share/reicast/mappings/controller_xpad.cfg
	rm -f $(DESTDIR)$(PREFIX)/share/reicast/mappings/keyboard.cfg
	rm -f $(DESTDIR)$(MAN_DIR)/reicast.1
	rm -f $(DESTDIR)$(MAN_DIR)/reicast-joyconfig.1
	rm -f $(DESTDIR)$(MENUENTRY_DIR)/reicast.desktop
	rm -f $(DESTDIR)$(ICON_DIR)/reicast.png
	rm -f $(DESTDIR)$(ICON_DIR)/font.png

clean:
	rm -f $(OBJECTS) $(EXECUTABLE) $(EXECUTABLE_STRIPPED) .map

.PRECIOUS = $(DEPDIR)/%.d
$(DEPDIR)/%.d: ;

-include $(DEPS)
<|MERGE_RESOLUTION|>--- conflicted
+++ resolved
@@ -418,13 +418,9 @@
 $(BUILDDIR)/%.build_obj : $(RZDCY_SRC_DIR)/%.cpp
 $(BUILDDIR)/%.build_obj: $(RZDCY_SRC_DIR)/%.cpp $(DEPDIR)/%.d
 	mkdir -p $(dir $@)
-<<<<<<< HEAD
 	mkdir -p .dep-$(dir $@)
 	$(CXX) $(EXTRAFLAGS) $(INCS) $(DEPFLAGS) $(CFLAGS) $(MFLAGS) $(CXXFLAGS) $< -o $@
 	$(POSTCOMPILE)
-=======
-	$(CXX) $(EXTRAFLAGS) $(INCS) $(CFLAGS) $(MFLAGS) $(CXXFLAGS) $< -o $@
->>>>>>> edaf00df
 
 $(BUILDDIR)/%.build_obj : $(RZDCY_SRC_DIR)/%.c
 $(BUILDDIR)/%.build_obj: $(RZDCY_SRC_DIR)/%.c $(DEPDIR)/%.d
@@ -434,10 +430,7 @@
 	$(POSTCOMPILE)
 
 $(BUILDDIR)/%.build_obj : $(RZDCY_SRC_DIR)/%.S
-<<<<<<< HEAD
-=======
 	mkdir -p $(dir $@)
->>>>>>> edaf00df
 	$(AS) $(ASFLAGS) $(INCS) $< -o $@
 
 install: $(EXECUTABLE)
