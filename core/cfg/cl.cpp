/*
	Command line parsing
	~yay~

	Nothing too interesting here, really
*/

#include <stdio.h>
#include <ctype.h>
#include <string.h>

#include "cfg/cfg.h"

wchar* trim_ws(wchar* str)
{
	if (str==0 || strlen(str)==0)
		return 0;

	while(*str)
	{
		if (!isspace(*str))
			break;
		str++;
	}

	size_t l=strlen(str);
	
	if (l==0)
		return 0;

	while(l>0)
	{
		if (!isspace(str[l-1]))
			break;
		str[l-1]=0;
		l--;
	}

	if (l==0)
		return 0;

	return str;
}

int setconfig(wchar** arg,int cl)
{
	int rv=0;
	for(;;)
	{
		if (cl<1)
		{
			printf("-config : invalid number of parameters, format is section:key=value\n");
			return rv;
		}
		wchar* sep=strstr(arg[1],":");
		if (sep==0)
		{
			printf("-config : invalid parameter %s, format is section:key=value\n",arg[1]);
			return rv;
		}
		wchar* value=strstr(sep+1,"=");
		if (value==0)
		{
			printf("-config : invalid parameter %s, format is section:key=value\n",arg[1]);
			return rv;
		}

		*sep++=0;
		*value++=0;

		wchar* sect=trim_ws(arg[1]);
		wchar* key=trim_ws(sep);
		value=trim_ws(value);

		if (sect==0 || key==0)
		{
			printf("-config : invalid parameter, format is section:key=value\n");
			return rv;
		}

		const wchar* constval = value;
		if (constval==0)
			constval="";
		printf("Virtual cfg %s:%s=%s\n",sect,key,value);

		cfgSetVirtual(sect,key,value);
		rv++;

		if (cl>=3 && stricmp(arg[2],",")==0)
		{
			cl-=2;
			arg+=2;
			rv++;
			continue;
		}
		else
			break;
	}
	return rv;
}

#ifndef _ANDROID
#include "version.h"
#else
#define REICAST_VERSION "r7-android-tmp"
#endif

#if !defined(DEF_CONSOLE)
#if defined(linux) || defined(_ANDROID)
#define DEF_CONSOLE
#endif
#endif

#if defined(_WIN32)
#include <conio.h>
#endif

void cli_pause()
{
#ifdef DEF_CONSOLE
	return;
#endif

#if defined(_WIN32)
	printf("\nPress a key to exit.\n");
	_getch();
#else
	printf("\nPress enter to exit.\n");
	char c = getchar();
#endif
}



int showhelp(wchar** arg,int cl)
{
	printf("\nAvailable commands :\n");

	printf("-config	section:key=value [, ..]: add a virtual config value\n Virtual config values won't be saved to the .cfg file\n unless a different value is written to em\nNote :\n You can specify many settings in the xx:yy=zz , gg:hh=jj , ...\n format.The spaces between the values and ',' are needed.\n");
	printf("\n-help: show help info\n");
	printf("\n-version: show current version #\n\n");

	cli_pause();
	return 0;
}


int showversion(wchar** arg,int cl)
{
<<<<<<< HEAD
	printf("\nReicast Version: # %s built on %s \n", REICAST_VERSION, __DATE__);

	cli_pause();
	return 0;
}

bool ParseCommandLine(int argc,wchar* argv[])
{
=======
	cfgSetVirtual("config", "image", "");
>>>>>>> cae22b9f
	int cl=argc-2;
	wchar** arg=argv+1;
	while(cl>=0)
	{
		if (stricmp(*arg,"-help")==0 || stricmp(*arg,"--help")==0)
		{
			showhelp(arg,cl);
			return true;
		}
		if (stricmp(*arg,"-version")==0 || stricmp(*arg,"--version")==0)
		{
			showversion(arg,cl);
			return true;
		}
		else if (stricmp(*arg,"-config")==0 || stricmp(*arg,"--config")==0)
		{
			int as=setconfig(arg,cl);
			cl-=as;
			arg+=as;
		}
		else
		{
			char* extension = strrchr(*arg, '.');

			if (extension
				&& (stricmp(extension, ".cdi") == 0 || stricmp(extension, ".chd") == 0
					|| stricmp(extension, ".gdi") == 0 || stricmp(extension, ".lst") == 0
					|| stricmp(extension, ".cue") == 0))
			{
				printf("Using '%s' as cd image\n", *arg);
				cfgSetVirtual("config", "image", *arg);
			}
			else if (extension && stricmp(extension, ".elf") == 0)
			{
				printf("Using '%s' as reios elf file\n", *arg);
				cfgSetVirtual("config", "reios.enabled", "1");
				cfgSetVirtual("reios", "ElfFile", *arg);
			}
			else
			{
#if DC_PLATFORM == DC_PLATFORM_NAOMI || DC_PLATFORM == DC_PLATFORM_ATOMISWAVE
				printf("Using '%s' as rom\n", *arg);
				cfgSetVirtual("config", "image", *arg);
#else
				printf("wtf %s is supposed to do ?\n",*arg);
#endif
			}
		}
		arg++;
		cl--;
	}
	printf("\n");
	return false;
}<|MERGE_RESOLUTION|>--- conflicted
+++ resolved
@@ -99,66 +99,19 @@
 	return rv;
 }
 
-#ifndef _ANDROID
-#include "version.h"
-#else
-#define REICAST_VERSION "r7-android-tmp"
-#endif
-
-#if !defined(DEF_CONSOLE)
-#if defined(linux) || defined(_ANDROID)
-#define DEF_CONSOLE
-#endif
-#endif
-
-#if defined(_WIN32)
-#include <conio.h>
-#endif
-
-void cli_pause()
-{
-#ifdef DEF_CONSOLE
-	return;
-#endif
-
-#if defined(_WIN32)
-	printf("\nPress a key to exit.\n");
-	_getch();
-#else
-	printf("\nPress enter to exit.\n");
-	char c = getchar();
-#endif
-}
-
-
-
 int showhelp(wchar** arg,int cl)
 {
 	printf("\nAvailable commands :\n");
 
 	printf("-config	section:key=value [, ..]: add a virtual config value\n Virtual config values won't be saved to the .cfg file\n unless a different value is written to em\nNote :\n You can specify many settings in the xx:yy=zz , gg:hh=jj , ...\n format.The spaces between the values and ',' are needed.\n");
 	printf("\n-help: show help info\n");
-	printf("\n-version: show current version #\n\n");
 
-	cli_pause();
-	return 0;
-}
-
-
-int showversion(wchar** arg,int cl)
-{
-<<<<<<< HEAD
-	printf("\nReicast Version: # %s built on %s \n", REICAST_VERSION, __DATE__);
-
-	cli_pause();
 	return 0;
 }
 
 bool ParseCommandLine(int argc,wchar* argv[])
 {
-=======
 	cfgSetVirtual("config", "image", "");
->>>>>>> cae22b9f
 	int cl=argc-2;
 	wchar** arg=argv+1;
 	while(cl>=0)
@@ -166,11 +119,6 @@
 		if (stricmp(*arg,"-help")==0 || stricmp(*arg,"--help")==0)
 		{
 			showhelp(arg,cl);
-			return true;
-		}
-		if (stricmp(*arg,"-version")==0 || stricmp(*arg,"--version")==0)
-		{
-			showversion(arg,cl);
 			return true;
 		}
 		else if (stricmp(*arg,"-config")==0 || stricmp(*arg,"--config")==0)
