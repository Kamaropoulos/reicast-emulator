#include "ini.h"
#include <sstream>

wchar* trim_ws(wchar* str);

namespace emucfg {

/* ConfigEntry */

string ConfigEntry::get_string()
{
	return this->value;
}

int ConfigEntry::get_int()
{
	if (strstr(this->value.c_str(), "0x") != NULL)
	{
		return strtol(this->value.c_str(), NULL, 16);
	}
	else
	{
		return atoi(this->value.c_str());
	}
}

bool ConfigEntry::get_bool()
{
	if (stricmp(this->value.c_str(), "yes") == 0 ||
		  stricmp(this->value.c_str(), "true") == 0 ||
		  stricmp(this->value.c_str(), "on") == 0 ||
		  stricmp(this->value.c_str(), "1") == 0)
	{
		return true;
	}
	else
	{
		return false;
	}
}

/* ConfigSection */

bool ConfigSection::has_entry(const std::string& name)
{
	return (this->entries.count(name) == 1);
};

ConfigEntry* ConfigSection::get_entry(const std::string& name)
{
	if(this->has_entry(name))
	{
		return &this->entries[name];
	}
	return NULL;
};

void ConfigSection::set(const std::string& name, const std::string& value)
{
	ConfigEntry new_entry = { value };
	this->entries[name] = new_entry;
};

void ConfigSection::delete_entry(const std::string& name)
{
	this->entries.erase(name);
}

/* ConfigFile */

ConfigSection* ConfigFile::add_section(const std::string& name, bool is_virtual)
{
	ConfigSection new_section;
	if (is_virtual)
	{
		this->virtual_sections.insert(std::make_pair(name, new_section));
		return &this->virtual_sections[name];
	}
	this->sections.insert(std::make_pair(name, new_section));
	return &this->sections[name];
};

bool ConfigFile::has_section(const std::string& name)
{
	return (this->virtual_sections.count(name) == 1 || this->sections.count(name) == 1);
}

bool ConfigFile::has_entry(const std::string& section_name, const std::string& entry_name)
{
	ConfigSection* section = this->get_section(section_name, true);
	if ((section != NULL) && section->has_entry(entry_name))
	{
		return true;
	}
	section = this->get_section(section_name, false);
	return ((section != NULL) && section->has_entry(entry_name));
}

ConfigSection* ConfigFile::get_section(const std::string& name, bool is_virtual)
{
	if(is_virtual)
	{
		if (this->virtual_sections.count(name) == 1)
		{
			return &this->virtual_sections[name];
		}
	}
	else
	{
		if (this->sections.count(name) == 1)
		{
			return &this->sections[name];
		}
	}
	return NULL;
};

ConfigEntry* ConfigFile::get_entry(const std::string& section_name, const std::string& entry_name)
{
	ConfigSection* section = this->get_section(section_name, true);
	if(section != NULL && section->has_entry(entry_name))
	{
		return section->get_entry(entry_name);
	}

		section = this->get_section(section_name, false);
	if(section != NULL)
	{
		return section->get_entry(entry_name);
	}
	return NULL;

}

string ConfigFile::get(const std::string& section_name, const std::string& entry_name, const std::string& default_value)
{
	ConfigEntry* entry = this->get_entry(section_name, entry_name);
	if (entry == NULL)
	{
		return default_value;
	}
	else
	{
		return entry->get_string();
	}
}

int ConfigFile::get_int(const std::string& section_name, const std::string& entry_name, int default_value)
{
	ConfigEntry* entry = this->get_entry(section_name, entry_name);
	if (entry == NULL)
	{
		return default_value;
	}
	else
	{
		return entry->get_int();
	}
}

bool ConfigFile::get_bool(const std::string& section_name, const std::string& entry_name, bool default_value)
{
	ConfigEntry* entry = this->get_entry(section_name, entry_name);
	if (entry == NULL)
	{
		return default_value;
	}
	else
	{
		return entry->get_bool();
	}
}

void ConfigFile::set(const std::string& section_name, const std::string& entry_name, const std::string& value, bool is_virtual)
{
	ConfigSection* section = this->get_section(section_name, is_virtual);
	if(section == NULL)
	{
		section = this->add_section(section_name, is_virtual);
	}
	section->set(entry_name, value);
};

void ConfigFile::set_int(const std::string& section_name, const std::string& entry_name, int value, bool is_virtual)
{
	std::stringstream str_value;
	str_value << value;
	this->set(section_name, entry_name, str_value.str(), is_virtual);
}

void ConfigFile::set_bool(const std::string& section_name, const std::string& entry_name, bool value, bool is_virtual)
{
	string str_value = (value ? "yes" : "no");
	this->set(section_name, entry_name, str_value, is_virtual);
}

void ConfigFile::parse(FILE* file)
{
	if(file == NULL)
	{
		return;
	}
	char line[512];
	char current_section[512] = { '\0' };
	int cline = 0;
	while(file && !feof(file))
	{
		if (fgets(line, 512, file) == NULL || feof(file))
		{
			break;
		}

		cline++;

		if (strlen(line) < 3)
		{
			continue;
		}

		if (line[strlen(line)-1] == '\r' ||
			  line[strlen(line)-1] == '\n')
		{
			line[strlen(line)-1] = '\0';
		}

		char* tl = trim_ws(line);

		if (tl[0] == '[' && tl[strlen(tl)-1] == ']')
		{
			tl[strlen(tl)-1] = '\0';

			// FIXME: Data loss if buffer is too small
			strncpy(current_section, tl+1, sizeof(current_section));
			current_section[sizeof(current_section) - 1] = '\0';

			trim_ws(current_section);
		}
		else
		{
			if (strlen(current_section) == 0)
			{
				continue; //no open section
			}

			char* separator = strstr(tl, "=");

			if (!separator)
			{
				printf("Malformed entry on config - ignoring @ %d(%s)\n",cline, tl);
				continue;
			}

			*separator = '\0';

			char* name = trim_ws(tl);
			char* value = trim_ws(separator + 1);
			if (name == NULL || value == NULL)
			{
				//printf("Malformed entry on config - ignoring @ %d(%s)\n",cline, tl);
				continue;
			}
			else
			{
				this->set(string(current_section), string(name), string(value));
			}
		}
	}
}

void ConfigFile::save(FILE* file)
{
	for(std::map<string, ConfigSection>::iterator section_it = this->sections.begin();
		  section_it != this->sections.end(); section_it++)
	{
		string section_name = section_it->first;
		ConfigSection section = section_it->second;

		fprintf(file, "[%s]\n", section_name.c_str());

		for(std::map<string, ConfigEntry>::iterator entry_it = section.entries.begin();
			  entry_it != section.entries.end(); entry_it++)
		{
			string entry_name = entry_it->first;
			ConfigEntry entry = entry_it->second;
			fprintf(file, "%s = %s\n", entry_name.c_str(), entry.get_string().c_str());
		}

		fputs("\n", file);
	}
}

<<<<<<< HEAD
} // namespace emucfg
=======
void ConfigFile::delete_section(const std::string& section_name) {
	sections.erase(section_name);
	virtual_sections.erase(section_name);
}

void ConfigFile::delete_entry(const std::string& section_name, const std::string& entry_name)
{
	ConfigSection *section = get_section(section_name, false);
	if (section != NULL)
		section->delete_entry(entry_name);
}
>>>>>>> cae22b9f
<|MERGE_RESOLUTION|>--- conflicted
+++ resolved
@@ -289,9 +289,6 @@
 	}
 }
 
-<<<<<<< HEAD
-} // namespace emucfg
-=======
 void ConfigFile::delete_section(const std::string& section_name) {
 	sections.erase(section_name);
 	virtual_sections.erase(section_name);
@@ -303,4 +300,5 @@
 	if (section != NULL)
 		section->delete_entry(entry_name);
 }
->>>>>>> cae22b9f
+
+} // namespace emucfg
