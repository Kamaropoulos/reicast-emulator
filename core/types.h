--- conflicted
+++ resolved
@@ -615,14 +615,11 @@
 	{
 		bool UseMipmaps;
 		bool WideScreen;
-<<<<<<< HEAD
 		bool ShowFPS;
 		bool RenderToTextureBuffer;
 		bool TranslucentPolygonDepthMask;
-=======
 		bool ModifierVolumes;
 		bool Clipping;
->>>>>>> 73f3378f
 	} rend;
 
 	struct
