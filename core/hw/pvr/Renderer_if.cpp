--- conflicted
+++ resolved
@@ -1,1155 +1,572 @@
-<<<<<<< HEAD
-#include "Renderer_if.h"
-#include "ta.h"
-#include "hw/pvr/pvr_mem.h"
-#include "rend/TexCache.h"
-#include "rend/gui.h"
-
-#include "deps/zlib/zlib.h"
-
-#include "deps/crypto/md5.h"
-
-#if FEAT_HAS_NIXPROF
-#include "profiler/profiler.h"
-#endif
-
-#define FRAME_MD5 0x1
-FILE* fLogFrames;
-FILE* fCheckFrames;
-
-/*
-
-	rendv3 ideas
-	- multiple backends
-	  - ESish
-	    - OpenGL ES2.0
-	    - OpenGL ES3.0
-	    - OpenGL 3.1
-	  - OpenGL 4.x
-	  - Direct3D 10+ ?
-	- correct memory ordering model
-	- resource pools
-	- threaded ta
-	- threaded rendering
-	- rtts
-	- framebuffers
-	- overlays
-
-
-	PHASES
-	- TA submition (memops, dma)
-
-	- TA parsing (defered, rend thread)
-
-	- CORE render (in-order, defered, rend thread)
-
-
-	submition is done in-order
-	- Partial handling of TA values
-	- Gotchas with TA contexts
-
-	parsing is done on demand and out-of-order, and might be skipped
-	- output is only consumed by renderer
-
-	render is queued on RENDER_START, and won't stall the emulation or might be skipped
-	- VRAM integrity is an issue with out-of-order or delayed rendering.
-	- selective vram snapshots require ta parsing to complete in order with REND_START / REND_END
-
-
-	Complications
-	- For some apis (gles2, maybe gl31) texture allocation needs to happen on the gpu thread
-	- multiple versions of different time snapshots of the same texture are required
-	- ta parsing vs frameskip logic
-
-
-	Texture versioning and staging
-	 A memory copy of the texture can be used to temporary store the texture before upload to vram
-	 This can be moved to another thread
-	 If the api supports async resource creation, we don't need the extra copy
-	 Texcache lookups need to be versioned
-
-
-	rendv2x hacks
-	- Only a single pending render. Any renders while still pending are dropped (before parsing)
-	- wait and block for parse/texcache. Render is async
-*/
-
-u32 VertexCount=0;
-u32 FrameCount=1;
-
-Renderer* renderer;
-static Renderer* fallback_renderer;
-bool renderer_enabled = true;	// Signals the renderer thread to exit
-bool renderer_changed = false;	// Signals the renderer thread to switch renderer
-
-#if !defined(TARGET_NO_THREADS)
-cResetEvent rs(false,true);
-cResetEvent re(false,true);
-#endif
-
-int max_idx,max_mvo,max_op,max_pt,max_tr,max_vtx,max_modt, ovrn;
-
-static bool render_called = false;
-u32 fb1_watch_addr_start;
-u32 fb1_watch_addr_end;
-u32 fb2_watch_addr_start;
-u32 fb2_watch_addr_end;
-bool fb_dirty;
-
-TA_context* _pvrrc;
-void SetREP(TA_context* cntx);
-void killtex();
-bool render_output_framebuffer();
-
-void dump_frame(const char* file, TA_context* ctx, u8* vram, u8* vram_ref = NULL) {
-	FILE* fw = fopen(file, "wb");
-
-	//append to it
-	fseek(fw, 0, SEEK_END);
-
-	u32 bytes = ctx->tad.End() - ctx->tad.thd_root;
-
-	fwrite("TAFRAME4", 1, 8, fw);
-
-	fwrite(&ctx->rend.isRTT, 1, sizeof(ctx->rend.isRTT), fw);
-	u32 zero = 0;
-	fwrite(&zero, 1, sizeof(bool), fw);	// Was autosort
-	fwrite(&ctx->rend.fb_X_CLIP.full, 1, sizeof(ctx->rend.fb_X_CLIP.full), fw);
-	fwrite(&ctx->rend.fb_Y_CLIP.full, 1, sizeof(ctx->rend.fb_Y_CLIP.full), fw);
-
-	fwrite(ctx->rend.global_param_op.head(), 1, sizeof(PolyParam), fw);
-	fwrite(ctx->rend.verts.head(), 1, 4 * sizeof(Vertex), fw);
-
-	u32 t = VRAM_SIZE;
-	fwrite(&t, 1, sizeof(t), fw);
-	
-	u8* compressed;
-	uLongf compressed_size;
-	u8* src_vram = vram;
-
-	if (vram_ref) {
-		src_vram = (u8*)malloc(VRAM_SIZE);
-
-		for (int i = 0; i < VRAM_SIZE; i++) {
-			src_vram[i] = vram[i] ^ vram_ref[i];
-		}
-	}
-
-	compressed = (u8*)malloc(VRAM_SIZE+16);
-	compressed_size = VRAM_SIZE;
-	verify(compress(compressed, &compressed_size, src_vram, VRAM_SIZE) == Z_OK);
-	fwrite(&compressed_size, 1, sizeof(compressed_size), fw);
-	fwrite(compressed, 1, compressed_size, fw);
-	free(compressed);
-
-	if (src_vram != vram)
-		free(src_vram);
-
-	fwrite(&bytes, 1, sizeof(t), fw);
-	compressed = (u8*)malloc(bytes + 16);
-	compressed_size = VRAM_SIZE;
-	verify(compress(compressed, &compressed_size, ctx->tad.thd_root, bytes) == Z_OK);
-	fwrite(&compressed_size, 1, sizeof(compressed_size), fw);
-	fwrite(compressed, 1, compressed_size, fw);
-	free(compressed);
-
-	fwrite(&ctx->tad.render_pass_count, 1, sizeof(u32), fw);
-	for (int i = 0; i < ctx->tad.render_pass_count; i++) {
-		u32 offset = ctx->tad.render_passes[i] - ctx->tad.thd_root;
-		fwrite(&offset, 1, sizeof(offset), fw);
-	}
-
-	fwrite(pvr_regs, 1, sizeof(pvr_regs), fw);
-
-	fclose(fw);
-}
-
-TA_context* read_frame(const char* file, u8* vram_ref = NULL) {
-	
-	FILE* fw = fopen(file, "rb");
-	if (fw == NULL)
-		die("Cannot open frame to display");
-	char id0[8] = { 0 };
-	u32 t = 0;
-
-	fread(id0, 1, 8, fw);
-
-	if (memcmp(id0, "TAFRAME", 7) != 0 || (id0[7] != '3' && id0[7] != '4')) {
-		fclose(fw);
-		return 0;
-	}
-	int sizeofPolyParam = sizeof(PolyParam);
-	int sizeofVertex = sizeof(Vertex);
-	if (id0[7] == '3')
-	{
-		sizeofPolyParam -= 12;
-		sizeofVertex -= 16;
-	}
-
-	TA_context* ctx = tactx_Alloc();
-
-	ctx->Reset();
-
-	ctx->tad.Clear();
-
-	fread(&ctx->rend.isRTT, 1, sizeof(ctx->rend.isRTT), fw);
-	fread(&t, 1, sizeof(bool), fw);	// Was autosort
-	fread(&ctx->rend.fb_X_CLIP.full, 1, sizeof(ctx->rend.fb_X_CLIP.full), fw);
-	fread(&ctx->rend.fb_Y_CLIP.full, 1, sizeof(ctx->rend.fb_Y_CLIP.full), fw);
-
-	fread(ctx->rend.global_param_op.Append(), 1, sizeofPolyParam, fw);
-	Vertex *vtx = ctx->rend.verts.Append(4);
-	for (int i = 0; i < 4; i++)
-		fread(vtx + i, 1, sizeofVertex, fw);
-
-	fread(&t, 1, sizeof(t), fw);
-	verify(t == VRAM_SIZE);
-
-	vram.UnLockRegion(0, VRAM_SIZE);
-
-	uLongf compressed_size;
-
-	fread(&compressed_size, 1, sizeof(compressed_size), fw);
-
-	u8* gz_stream = (u8*)malloc(compressed_size);
-	fread(gz_stream, 1, compressed_size, fw);
-	uLongf tl = t;
-	verify(uncompress(vram.data, &tl, gz_stream, compressed_size) == Z_OK);
-	free(gz_stream);
-
-	fread(&t, 1, sizeof(t), fw);
-	fread(&compressed_size, 1, sizeof(compressed_size), fw);
-	gz_stream = (u8*)malloc(compressed_size);
-	fread(gz_stream, 1, compressed_size, fw);
-	tl = t;
-	verify(uncompress(ctx->tad.thd_data, &tl, gz_stream, compressed_size) == Z_OK);
-	free(gz_stream);
-
-	ctx->tad.thd_data += t;
-
-	if (fread(&t, 1, sizeof(t), fw) > 0) {
-		ctx->tad.render_pass_count = t;
-		for (int i = 0; i < t; i++) {
-			u32 offset;
-			fread(&offset, 1, sizeof(offset), fw);
-			ctx->tad.render_passes[i] = ctx->tad.thd_root + offset;
-		}
-	}
-	fread(pvr_regs, 1, sizeof(pvr_regs), fw);
-
-	fclose(fw);
-    
-    return ctx;
-}
-
-bool dump_frame_switch = false;
-
-bool rend_frame(TA_context* ctx, bool draw_osd) {
-	if (dump_frame_switch) {
-		char name[32];
-		sprintf(name, "dcframe-%d", FrameCount);
-		dump_frame(name, _pvrrc, &vram[0]);
-		dump_frame_switch = false;
-	}
-	bool proc = renderer->Process(ctx);
-#if !defined(TARGET_NO_THREADS)
-	if (!proc || (!ctx->rend.isRTT && !ctx->rend.isRenderFramebuffer))
-		// If rendering to texture, continue locking until the frame is rendered
-		re.Set();
-#endif
-
-	bool do_swp = proc && renderer->Render();
-
-	if (do_swp && draw_osd)
-		renderer->DrawOSD(false);
-
-	return do_swp;
-}
-
-bool rend_single_frame()
-{
-	//wait render start only if no frame pending
-	do
-	{
-		// FIXME not here
-		os_DoEvents();
-#if !defined(TARGET_NO_THREADS)
-		if (gui_is_open() || gui_state == VJoyEdit)
-		{
-			gui_display_ui();
-			if (gui_state == VJoyEdit && renderer != NULL)
-				renderer->DrawOSD(true);
-			FinishRender(NULL);
-			// Use the rendering start event to wait between two frames but save its value
-			if (rs.Wait(17))
-				rs.Set();
-			return true;
-		}
-		else
-		{
-			if (renderer != NULL)
-				renderer->RenderLastFrame();
-
-			if (!rs.Wait(100))
-				return false;
-		}
-#else
-		if (gui_is_open())
-		{
-			gui_display_ui();
-			FinishRender(NULL);
-			return true;
-		}
-		if (renderer != NULL)
-			renderer->RenderLastFrame();
-#endif
-		if (!renderer_enabled)
-			return false;
-
-		_pvrrc = DequeueRender();
-	}
-	while (!_pvrrc);
-	bool do_swp = rend_frame(_pvrrc, true);
-
-#if !defined(TARGET_NO_THREADS)
-	if (_pvrrc->rend.isRTT)
-		re.Set();
-#endif
-
-	//clear up & free data ..
-	FinishRender(_pvrrc);
-	_pvrrc=0;
-
-	return do_swp;
-}
-
-static void rend_create_renderer()
-{
-#ifdef NO_REND
-	renderer	 = rend_norend();
-#else
-	switch (settings.pvr.rend)
-	{
-	default:
-	case 0:
-		renderer = rend_GLES2();
-		break;
-#if FEAT_HAS_SOFTREND
-	case 2:
-		renderer = rend_softrend();
-		break;
-#endif
-#if !defined(GLES) && HOST_OS != OS_DARWIN
-	case 3:
-		renderer = rend_GL4();
-		fallback_renderer = rend_GLES2();
-		break;
-#endif
-	}
-#endif
-
-	if(!renderer)
-		die("----------invalid renderer!-----------");
-}
-
-void rend_init_renderer()
-{
-	if (renderer == NULL)
-		rend_create_renderer();
-	
-	if (!renderer->Init())
-    {
-		delete renderer;
-    	if (fallback_renderer == NULL || !fallback_renderer->Init())
-    	{
-    		if (fallback_renderer != NULL)
-    			delete fallback_renderer;
-    		die("Renderer initialization failed\n");
-    	}
-    	printf("Selected renderer initialization failed. Falling back to default renderer.\n");
-    	renderer  = fallback_renderer;
-    }
-}
-
-void rend_term_renderer()
-{
-	killtex();
-	gui_term();
-	renderer->Term();
-	delete renderer;
-	renderer = NULL;
-	if (fallback_renderer != NULL)
-	{
-		delete fallback_renderer;
-		fallback_renderer = NULL;
-	}
-	tactx_Term();
-}
-
-void* rend_thread(void* p)
-{
-	rend_init_renderer();
-	
-#ifdef TARGET_PS4
-	printf("rend_thread->rend_init_renderer() complete! \n");
-	//renderer->Resize(1920, 1080);
-#endif
-	//we don't know if this is true, so let's not speculate here
-	//renderer->Resize(640, 480);
-
-	while (renderer_enabled)
-	{
-		if (rend_single_frame())
-			renderer->Present();
-		if (renderer_changed)
-		{
-			renderer_changed = false;
-			rend_term_renderer();
-			rend_create_renderer();
-			rend_init_renderer();
-		}
-	}
-
-	rend_term_renderer();
-
-	return NULL;
-}
-
-bool pend_rend = false;
-
-void rend_resize(int width, int height) {
-	renderer->Resize(width, height);
-}
-
-
-void rend_start_render()
-{
-	render_called = true;
-	pend_rend = false;
-	TA_context* ctx = tactx_Pop(CORE_CURRENT_CTX);
-
-	// No end of render interrupt when rendering the framebuffer
-	if (!ctx || !ctx->rend.isRenderFramebuffer)
-		SetREP(ctx);
-
-	if (ctx)
-	{
-		bool is_rtt=(FB_W_SOF1& 0x1000000)!=0 && !ctx->rend.isRenderFramebuffer;
-		
-		if (fLogFrames || fCheckFrames) {
-			MD5Context md5;
-			u8 digest[16];
-
-			MD5Init(&md5);
-			MD5Update(&md5, ctx->tad.thd_root, ctx->tad.End() - ctx->tad.thd_root);
-			MD5Final(digest, &md5);
-
-			if (fLogFrames) {
-				fputc(FRAME_MD5, fLogFrames);
-				fwrite(digest, 1, 16, fLogFrames);
-				fflush(fLogFrames);
-			}
-
-			if (fCheckFrames) {
-				u8 digest2[16];
-				int ch = fgetc(fCheckFrames);
-
-				if (ch == EOF) {
-					printf("Testing: TA Hash log matches, exiting\n");
-					exit(1);
-				}
-				
-				verify(ch == FRAME_MD5);
-
-				fread(digest2, 1, 16, fCheckFrames);
-
-				verify(memcmp(digest, digest2, 16) == 0);
-
-				
-			}
-
-			/*
-			u8* dig = digest;
-			printf("FRAME: %02X-%02X-%02X-%02X-%02X-%02X-%02X-%02X-%02X-%02X-%02X-%02X-%02X-%02X-%02X-%02X\n",
-				digest[0], digest[1], digest[2], digest[3], digest[4], digest[5], digest[6], digest[7],
-				digest[8], digest[9], digest[10], digest[11], digest[12], digest[13], digest[14], digest[15]
-				);
-			*/
-		}
-
-		if (!ctx->rend.Overrun)
-		{
-			//tactx_Recycle(ctx); ctx = read_frame("frames/dcframe-SoA-intro-tr-autosort");
-			//printf("REP: %.2f ms\n",render_end_pending_cycles/200000.0);
-			if (!ctx->rend.isRenderFramebuffer)
-				FillBGP(ctx);
-			
-			ctx->rend.isRTT=is_rtt;
-
-			ctx->rend.fb_X_CLIP=FB_X_CLIP;
-			ctx->rend.fb_Y_CLIP=FB_Y_CLIP;
-			
-			ctx->rend.fog_clamp_min = FOG_CLAMP_MIN;
-			ctx->rend.fog_clamp_max = FOG_CLAMP_MAX;
-			
-			max_idx=max(max_idx,ctx->rend.idx.used());
-			max_vtx=max(max_vtx,ctx->rend.verts.used());
-			max_op=max(max_op,ctx->rend.global_param_op.used());
-			max_pt=max(max_pt,ctx->rend.global_param_pt.used());
-			max_tr=max(max_tr,ctx->rend.global_param_tr.used());
-			
-			max_mvo=max(max_mvo,ctx->rend.global_param_mvo.used());
-			max_modt=max(max_modt,ctx->rend.modtrig.used());
-
-#if HOST_OS==OS_WINDOWS && 0
-			printf("max: idx: %d, vtx: %d, op: %d, pt: %d, tr: %d, mvo: %d, modt: %d, ov: %d\n", max_idx, max_vtx, max_op, max_pt, max_tr, max_mvo, max_modt, ovrn);
-#endif
-			if (QueueRender(ctx))
-			{
-				palette_update();
-#if !defined(TARGET_NO_THREADS)
-				rs.Set();
-#else
-				rend_single_frame();
-#endif
-				pend_rend = true;
-			}
-		}
-		else
-		{
-			ovrn++;
-			printf("WARNING: Rendering context is overrun (%d), aborting frame\n",ovrn);
-			tactx_Recycle(ctx);
-		}
-	}
-}
-
-
-void rend_end_render()
-{
-#if 1 //also disabled the printf, it takes quite some time ...
-	#if HOST_OS!=OS_WINDOWS && !(defined(_ANDROID) || defined(TARGET_PANDORA))
-		//too much console spam.
-		//TODO: how about a counter?
-		//if (!re.state) printf("Render > Extended time slice ...\n");
-	#endif
-#endif
-
-	if (pend_rend) {
-#if !defined(TARGET_NO_THREADS)
-		re.Wait();
-#else
-		if (renderer != NULL)
-			renderer->Present();
-#endif
-	}
-}
-
-void rend_stop_renderer()
-{
-	renderer_enabled = false;
-}
-
-void rend_vblank()
-{
-	if (!render_called && fb_dirty && FB_R_CTRL.fb_enable)
-	{
-		SetCurrentTARC(CORE_CURRENT_CTX);
-		ta_ctx->rend.isRenderFramebuffer = true;
-		rend_start_render();
-		fb_dirty = false;
-	}
-	render_called = false;
-	check_framebuffer_write();
-}
-
-void check_framebuffer_write()
-{
-	u32 fb_size = (FB_R_SIZE.fb_y_size + 1) * (FB_R_SIZE.fb_x_size + FB_R_SIZE.fb_modulus) * 4;
-	fb1_watch_addr_start = FB_R_SOF1 & VRAM_MASK;
-	fb1_watch_addr_end = fb1_watch_addr_start + fb_size;
-	fb2_watch_addr_start = FB_R_SOF2 & VRAM_MASK;
-	fb2_watch_addr_end = fb2_watch_addr_start + fb_size;
-}
-
-void rend_cancel_emu_wait()
-{
-	FinishRender(NULL);
-#if !defined(TARGET_NO_THREADS)
-	re.Set();
-#endif
-}
-
-=======
-#include "Renderer_if.h"
-#include "ta.h"
-#include "hw/pvr/pvr_mem.h"
-#include "rend/TexCache.h"
-#include "rend/gui.h"
-
-#include "deps/zlib/zlib.h"
-
-#include "deps/crypto/md5.h"
-
-#if FEAT_HAS_NIXPROF
-#include "profiler/profiler.h"
-#endif
-
-#define FRAME_MD5 0x1
-FILE* fLogFrames;
-FILE* fCheckFrames;
-
-/*
-
-	rendv3 ideas
-	- multiple backends
-	  - ESish
-	    - OpenGL ES2.0
-	    - OpenGL ES3.0
-	    - OpenGL 3.1
-	  - OpenGL 4.x
-	  - Direct3D 10+ ?
-	- correct memory ordering model
-	- resource pools
-	- threaded ta
-	- threaded rendering
-	- rtts
-	- framebuffers
-	- overlays
-
-
-	PHASES
-	- TA submition (memops, dma)
-
-	- TA parsing (defered, rend thread)
-
-	- CORE render (in-order, defered, rend thread)
-
-
-	submition is done in-order
-	- Partial handling of TA values
-	- Gotchas with TA contexts
-
-	parsing is done on demand and out-of-order, and might be skipped
-	- output is only consumed by renderer
-
-	render is queued on RENDER_START, and won't stall the emulation or might be skipped
-	- VRAM integrity is an issue with out-of-order or delayed rendering.
-	- selective vram snapshots require ta parsing to complete in order with REND_START / REND_END
-
-
-	Complications
-	- For some apis (gles2, maybe gl31) texture allocation needs to happen on the gpu thread
-	- multiple versions of different time snapshots of the same texture are required
-	- ta parsing vs frameskip logic
-
-
-	Texture versioning and staging
-	 A memory copy of the texture can be used to temporary store the texture before upload to vram
-	 This can be moved to another thread
-	 If the api supports async resource creation, we don't need the extra copy
-	 Texcache lookups need to be versioned
-
-
-	rendv2x hacks
-	- Only a single pending render. Any renders while still pending are dropped (before parsing)
-	- wait and block for parse/texcache. Render is async
-*/
-
-u32 VertexCount=0;
-u32 FrameCount=1;
-
-Renderer* renderer;
-static Renderer* fallback_renderer;
-bool renderer_enabled = true;	// Signals the renderer thread to exit
-bool renderer_changed = false;	// Signals the renderer thread to switch renderer
-
-#if !defined(TARGET_NO_THREADS)
-cResetEvent rs, re;
-#endif
-
-int max_idx,max_mvo,max_op,max_pt,max_tr,max_vtx,max_modt, ovrn;
-
-static bool render_called = false;
-u32 fb1_watch_addr_start;
-u32 fb1_watch_addr_end;
-u32 fb2_watch_addr_start;
-u32 fb2_watch_addr_end;
-bool fb_dirty;
-
-TA_context* _pvrrc;
-void SetREP(TA_context* cntx);
-void killtex();
-bool render_output_framebuffer();
-
-void dump_frame(const char* file, TA_context* ctx, u8* vram, u8* vram_ref = NULL) {
-	FILE* fw = fopen(file, "wb");
-
-	//append to it
-	fseek(fw, 0, SEEK_END);
-
-	u32 bytes = ctx->tad.End() - ctx->tad.thd_root;
-
-	fwrite("TAFRAME4", 1, 8, fw);
-
-	fwrite(&ctx->rend.isRTT, 1, sizeof(ctx->rend.isRTT), fw);
-	u32 zero = 0;
-	fwrite(&zero, 1, sizeof(bool), fw);	// Was autosort
-	fwrite(&ctx->rend.fb_X_CLIP.full, 1, sizeof(ctx->rend.fb_X_CLIP.full), fw);
-	fwrite(&ctx->rend.fb_Y_CLIP.full, 1, sizeof(ctx->rend.fb_Y_CLIP.full), fw);
-
-	fwrite(ctx->rend.global_param_op.head(), 1, sizeof(PolyParam), fw);
-	fwrite(ctx->rend.verts.head(), 1, 4 * sizeof(Vertex), fw);
-
-	u32 t = VRAM_SIZE;
-	fwrite(&t, 1, sizeof(t), fw);
-	
-	u8* compressed;
-	uLongf compressed_size;
-	u8* src_vram = vram;
-
-	if (vram_ref) {
-		src_vram = (u8*)malloc(VRAM_SIZE);
-
-		for (int i = 0; i < VRAM_SIZE; i++) {
-			src_vram[i] = vram[i] ^ vram_ref[i];
-		}
-	}
-
-	compressed = (u8*)malloc(VRAM_SIZE+16);
-	compressed_size = VRAM_SIZE;
-	verify(compress(compressed, &compressed_size, src_vram, VRAM_SIZE) == Z_OK);
-	fwrite(&compressed_size, 1, sizeof(compressed_size), fw);
-	fwrite(compressed, 1, compressed_size, fw);
-	free(compressed);
-
-	if (src_vram != vram)
-		free(src_vram);
-
-	fwrite(&bytes, 1, sizeof(t), fw);
-	compressed = (u8*)malloc(bytes + 16);
-	compressed_size = VRAM_SIZE;
-	verify(compress(compressed, &compressed_size, ctx->tad.thd_root, bytes) == Z_OK);
-	fwrite(&compressed_size, 1, sizeof(compressed_size), fw);
-	fwrite(compressed, 1, compressed_size, fw);
-	free(compressed);
-
-	fwrite(&ctx->tad.render_pass_count, 1, sizeof(u32), fw);
-	for (int i = 0; i < ctx->tad.render_pass_count; i++) {
-		u32 offset = ctx->tad.render_passes[i] - ctx->tad.thd_root;
-		fwrite(&offset, 1, sizeof(offset), fw);
-	}
-
-	fwrite(pvr_regs, 1, sizeof(pvr_regs), fw);
-
-	fclose(fw);
-}
-
-TA_context* read_frame(const char* file, u8* vram_ref = NULL) {
-	
-	FILE* fw = fopen(file, "rb");
-	if (fw == NULL)
-		die("Cannot open frame to display");
-	char id0[8] = { 0 };
-	u32 t = 0;
-
-	fread(id0, 1, 8, fw);
-
-	if (memcmp(id0, "TAFRAME", 7) != 0 || (id0[7] != '3' && id0[7] != '4')) {
-		fclose(fw);
-		return 0;
-	}
-	int sizeofPolyParam = sizeof(PolyParam);
-	int sizeofVertex = sizeof(Vertex);
-	if (id0[7] == '3')
-	{
-		sizeofPolyParam -= 12;
-		sizeofVertex -= 16;
-	}
-
-	TA_context* ctx = tactx_Alloc();
-
-	ctx->Reset();
-
-	ctx->tad.Clear();
-
-	fread(&ctx->rend.isRTT, 1, sizeof(ctx->rend.isRTT), fw);
-	fread(&t, 1, sizeof(bool), fw);	// Was autosort
-	fread(&ctx->rend.fb_X_CLIP.full, 1, sizeof(ctx->rend.fb_X_CLIP.full), fw);
-	fread(&ctx->rend.fb_Y_CLIP.full, 1, sizeof(ctx->rend.fb_Y_CLIP.full), fw);
-
-	fread(ctx->rend.global_param_op.Append(), 1, sizeofPolyParam, fw);
-	Vertex *vtx = ctx->rend.verts.Append(4);
-	for (int i = 0; i < 4; i++)
-		fread(vtx + i, 1, sizeofVertex, fw);
-
-	fread(&t, 1, sizeof(t), fw);
-	verify(t == VRAM_SIZE);
-
-	vram.UnLockRegion(0, VRAM_SIZE);
-
-	uLongf compressed_size;
-
-	fread(&compressed_size, 1, sizeof(compressed_size), fw);
-
-	u8* gz_stream = (u8*)malloc(compressed_size);
-	fread(gz_stream, 1, compressed_size, fw);
-	uLongf tl = t;
-	verify(uncompress(vram.data, &tl, gz_stream, compressed_size) == Z_OK);
-	free(gz_stream);
-
-	fread(&t, 1, sizeof(t), fw);
-	fread(&compressed_size, 1, sizeof(compressed_size), fw);
-	gz_stream = (u8*)malloc(compressed_size);
-	fread(gz_stream, 1, compressed_size, fw);
-	tl = t;
-	verify(uncompress(ctx->tad.thd_data, &tl, gz_stream, compressed_size) == Z_OK);
-	free(gz_stream);
-
-	ctx->tad.thd_data += t;
-
-	if (fread(&t, 1, sizeof(t), fw) > 0) {
-		ctx->tad.render_pass_count = t;
-		for (int i = 0; i < t; i++) {
-			u32 offset;
-			fread(&offset, 1, sizeof(offset), fw);
-			ctx->tad.render_passes[i] = ctx->tad.thd_root + offset;
-		}
-	}
-	fread(pvr_regs, 1, sizeof(pvr_regs), fw);
-
-	fclose(fw);
-    
-    return ctx;
-}
-
-bool dump_frame_switch = false;
-
-bool rend_frame(TA_context* ctx, bool draw_osd) {
-	if (dump_frame_switch) {
-		char name[32];
-		sprintf(name, "dcframe-%d", FrameCount);
-		dump_frame(name, _pvrrc, &vram[0]);
-		dump_frame_switch = false;
-	}
-	bool proc = renderer->Process(ctx);
-#if !defined(TARGET_NO_THREADS)
-	if (!proc || (!ctx->rend.isRTT && !ctx->rend.isRenderFramebuffer))
-		// If rendering to texture, continue locking until the frame is rendered
-		re.Set();
-#endif
-
-	bool do_swp = proc && renderer->Render();
-
-	if (do_swp && draw_osd)
-		renderer->DrawOSD(false);
-
-	return do_swp;
-}
-
-bool rend_single_frame()
-{
-	//wait render start only if no frame pending
-	do
-	{
-		// FIXME not here
-		os_DoEvents();
-#if !defined(TARGET_NO_THREADS)
-		if (gui_is_open() || gui_state == VJoyEdit)
-		{
-			gui_display_ui();
-			if (gui_state == VJoyEdit && renderer != NULL)
-				renderer->DrawOSD(true);
-			FinishRender(NULL);
-			// Use the rendering start event to wait between two frames but save its value
-			if (rs.Wait(17))
-				rs.Set();
-			return true;
-		}
-		else
-		{
-			if (renderer != NULL)
-				renderer->RenderLastFrame();
-
-			if (!rs.Wait(100))
-				return false;
-		}
-#else
-		if (gui_is_open())
-		{
-			gui_display_ui();
-			FinishRender(NULL);
-			return true;
-		}
-		if (renderer != NULL)
-			renderer->RenderLastFrame();
-#endif
-		if (!renderer_enabled)
-			return false;
-
-		_pvrrc = DequeueRender();
-	}
-	while (!_pvrrc);
-	bool do_swp = rend_frame(_pvrrc, true);
-
-#if !defined(TARGET_NO_THREADS)
-	if (_pvrrc->rend.isRTT)
-		re.Set();
-#endif
-
-	//clear up & free data ..
-	FinishRender(_pvrrc);
-	_pvrrc=0;
-
-	return do_swp;
-}
-
-static void rend_create_renderer()
-{
-#ifdef NO_REND
-	renderer	 = rend_norend();
-#else
-	switch (settings.pvr.rend)
-	{
-	default:
-	case 0:
-		renderer = rend_GLES2();
-		break;
-#if FEAT_HAS_SOFTREND
-	case 2:
-		renderer = rend_softrend();
-		break;
-#endif
-#if !defined(GLES) && HOST_OS != OS_DARWIN
-	case 3:
-		renderer = rend_GL4();
-		fallback_renderer = rend_GLES2();
-		break;
-#endif
-	}
-#endif
-}
-
-void rend_init_renderer()
-{
-	if (renderer == NULL)
-		rend_create_renderer();
-	if (!renderer->Init())
-    {
-		delete renderer;
-    	if (fallback_renderer == NULL || !fallback_renderer->Init())
-    	{
-    		if (fallback_renderer != NULL)
-    			delete fallback_renderer;
-    		die("Renderer initialization failed\n");
-    	}
-    	printf("Selected renderer initialization failed. Falling back to default renderer.\n");
-    	renderer  = fallback_renderer;
-    }
-}
-
-void rend_term_renderer()
-{
-	killtex();
-	gui_term();
-	renderer->Term();
-	delete renderer;
-	renderer = NULL;
-	if (fallback_renderer != NULL)
-	{
-		delete fallback_renderer;
-		fallback_renderer = NULL;
-	}
-	tactx_Term();
-}
-
-void* rend_thread(void* p)
-{
-	rend_init_renderer();
-
-	//we don't know if this is true, so let's not speculate here
-	//renderer->Resize(640, 480);
-
-	while (renderer_enabled)
-	{
-		if (rend_single_frame())
-			renderer->Present();
-		if (renderer_changed)
-		{
-			renderer_changed = false;
-			rend_term_renderer();
-			rend_create_renderer();
-			rend_init_renderer();
-		}
-	}
-
-	rend_term_renderer();
-
-	return NULL;
-}
-
-bool pend_rend = false;
-
-void rend_resize(int width, int height) {
-	renderer->Resize(width, height);
-}
-
-
-void rend_start_render()
-{
-	render_called = true;
-	pend_rend = false;
-	TA_context* ctx = tactx_Pop(CORE_CURRENT_CTX);
-
-	// No end of render interrupt when rendering the framebuffer
-	if (!ctx || !ctx->rend.isRenderFramebuffer)
-		SetREP(ctx);
-
-	if (ctx)
-	{
-		bool is_rtt=(FB_W_SOF1& 0x1000000)!=0 && !ctx->rend.isRenderFramebuffer;
-		
-		if (fLogFrames || fCheckFrames) {
-			MD5Context md5;
-			u8 digest[16];
-
-			MD5Init(&md5);
-			MD5Update(&md5, ctx->tad.thd_root, ctx->tad.End() - ctx->tad.thd_root);
-			MD5Final(digest, &md5);
-
-			if (fLogFrames) {
-				fputc(FRAME_MD5, fLogFrames);
-				fwrite(digest, 1, 16, fLogFrames);
-				fflush(fLogFrames);
-			}
-
-			if (fCheckFrames) {
-				u8 digest2[16];
-				int ch = fgetc(fCheckFrames);
-
-				if (ch == EOF) {
-					printf("Testing: TA Hash log matches, exiting\n");
-					exit(1);
-				}
-				
-				verify(ch == FRAME_MD5);
-
-				fread(digest2, 1, 16, fCheckFrames);
-
-				verify(memcmp(digest, digest2, 16) == 0);
-
-				
-			}
-
-			/*
-			u8* dig = digest;
-			printf("FRAME: %02X-%02X-%02X-%02X-%02X-%02X-%02X-%02X-%02X-%02X-%02X-%02X-%02X-%02X-%02X-%02X\n",
-				digest[0], digest[1], digest[2], digest[3], digest[4], digest[5], digest[6], digest[7],
-				digest[8], digest[9], digest[10], digest[11], digest[12], digest[13], digest[14], digest[15]
-				);
-			*/
-		}
-
-		if (!ctx->rend.Overrun)
-		{
-			//tactx_Recycle(ctx); ctx = read_frame("frames/dcframe-SoA-intro-tr-autosort");
-			//printf("REP: %.2f ms\n",render_end_pending_cycles/200000.0);
-			if (!ctx->rend.isRenderFramebuffer)
-				FillBGP(ctx);
-			
-			ctx->rend.isRTT=is_rtt;
-
-			ctx->rend.fb_X_CLIP=FB_X_CLIP;
-			ctx->rend.fb_Y_CLIP=FB_Y_CLIP;
-			
-			ctx->rend.fog_clamp_min = FOG_CLAMP_MIN;
-			ctx->rend.fog_clamp_max = FOG_CLAMP_MAX;
-			
-			max_idx=max(max_idx,ctx->rend.idx.used());
-			max_vtx=max(max_vtx,ctx->rend.verts.used());
-			max_op=max(max_op,ctx->rend.global_param_op.used());
-			max_pt=max(max_pt,ctx->rend.global_param_pt.used());
-			max_tr=max(max_tr,ctx->rend.global_param_tr.used());
-			
-			max_mvo=max(max_mvo,ctx->rend.global_param_mvo.used());
-			max_modt=max(max_modt,ctx->rend.modtrig.used());
-
-#if HOST_OS==OS_WINDOWS && 0
-			printf("max: idx: %d, vtx: %d, op: %d, pt: %d, tr: %d, mvo: %d, modt: %d, ov: %d\n", max_idx, max_vtx, max_op, max_pt, max_tr, max_mvo, max_modt, ovrn);
-#endif
-			if (QueueRender(ctx))
-			{
-				palette_update();
-#if !defined(TARGET_NO_THREADS)
-				rs.Set();
-#else
-				rend_single_frame();
-#endif
-				pend_rend = true;
-			}
-		}
-		else
-		{
-			ovrn++;
-			printf("WARNING: Rendering context is overrun (%d), aborting frame\n",ovrn);
-			tactx_Recycle(ctx);
-		}
-	}
-}
-
-
-void rend_end_render()
-{
-#if 1 //also disabled the printf, it takes quite some time ...
-	#if HOST_OS!=OS_WINDOWS && !(defined(_ANDROID) || defined(TARGET_PANDORA))
-		//too much console spam.
-		//TODO: how about a counter?
-		//if (!re.state) printf("Render > Extended time slice ...\n");
-	#endif
-#endif
-
-	if (pend_rend) {
-#if !defined(TARGET_NO_THREADS)
-		re.Wait();
-#else
-		if (renderer != NULL)
-			renderer->Present();
-#endif
-	}
-}
-
-void rend_stop_renderer()
-{
-	renderer_enabled = false;
-}
-
-void rend_vblank()
-{
-	if (!render_called && fb_dirty && FB_R_CTRL.fb_enable)
-	{
-		SetCurrentTARC(CORE_CURRENT_CTX);
-		ta_ctx->rend.isRenderFramebuffer = true;
-		rend_start_render();
-		fb_dirty = false;
-	}
-	render_called = false;
-	check_framebuffer_write();
-}
-
-void check_framebuffer_write()
-{
-	u32 fb_size = (FB_R_SIZE.fb_y_size + 1) * (FB_R_SIZE.fb_x_size + FB_R_SIZE.fb_modulus) * 4;
-	fb1_watch_addr_start = FB_R_SOF1 & VRAM_MASK;
-	fb1_watch_addr_end = fb1_watch_addr_start + fb_size;
-	fb2_watch_addr_start = FB_R_SOF2 & VRAM_MASK;
-	fb2_watch_addr_end = fb2_watch_addr_start + fb_size;
-}
-
-void rend_cancel_emu_wait()
-{
-	FinishRender(NULL);
-#if !defined(TARGET_NO_THREADS)
-	re.Set();
-#endif
-}
->>>>>>> 1e04de06
+#include "Renderer_if.h"
+#include "ta.h"
+#include "hw/pvr/pvr_mem.h"
+#include "rend/TexCache.h"
+#include "rend/gui.h"
+
+#include "deps/zlib/zlib.h"
+
+#include "deps/crypto/md5.h"
+
+#if FEAT_HAS_NIXPROF
+#include "profiler/profiler.h"
+#endif
+
+#define FRAME_MD5 0x1
+FILE* fLogFrames;
+FILE* fCheckFrames;
+
+/*
+
+	rendv3 ideas
+	- multiple backends
+	  - ESish
+	    - OpenGL ES2.0
+	    - OpenGL ES3.0
+	    - OpenGL 3.1
+	  - OpenGL 4.x
+	  - Direct3D 10+ ?
+	- correct memory ordering model
+	- resource pools
+	- threaded ta
+	- threaded rendering
+	- rtts
+	- framebuffers
+	- overlays
+
+
+	PHASES
+	- TA submition (memops, dma)
+
+	- TA parsing (defered, rend thread)
+
+	- CORE render (in-order, defered, rend thread)
+
+
+	submition is done in-order
+	- Partial handling of TA values
+	- Gotchas with TA contexts
+
+	parsing is done on demand and out-of-order, and might be skipped
+	- output is only consumed by renderer
+
+	render is queued on RENDER_START, and won't stall the emulation or might be skipped
+	- VRAM integrity is an issue with out-of-order or delayed rendering.
+	- selective vram snapshots require ta parsing to complete in order with REND_START / REND_END
+
+
+	Complications
+	- For some apis (gles2, maybe gl31) texture allocation needs to happen on the gpu thread
+	- multiple versions of different time snapshots of the same texture are required
+	- ta parsing vs frameskip logic
+
+
+	Texture versioning and staging
+	 A memory copy of the texture can be used to temporary store the texture before upload to vram
+	 This can be moved to another thread
+	 If the api supports async resource creation, we don't need the extra copy
+	 Texcache lookups need to be versioned
+
+
+	rendv2x hacks
+	- Only a single pending render. Any renders while still pending are dropped (before parsing)
+	- wait and block for parse/texcache. Render is async
+*/
+
+u32 VertexCount=0;
+u32 FrameCount=1;
+
+Renderer* renderer;
+static Renderer* fallback_renderer;
+bool renderer_enabled = true;	// Signals the renderer thread to exit
+bool renderer_changed = false;	// Signals the renderer thread to switch renderer
+
+#if !defined(TARGET_NO_THREADS)
+cResetEvent rs, re;
+#endif
+
+int max_idx,max_mvo,max_op,max_pt,max_tr,max_vtx,max_modt, ovrn;
+
+static bool render_called = false;
+u32 fb1_watch_addr_start;
+u32 fb1_watch_addr_end;
+u32 fb2_watch_addr_start;
+u32 fb2_watch_addr_end;
+bool fb_dirty;
+
+TA_context* _pvrrc;
+void SetREP(TA_context* cntx);
+void killtex();
+bool render_output_framebuffer();
+
+void dump_frame(const char* file, TA_context* ctx, u8* vram, u8* vram_ref = NULL) {
+	FILE* fw = fopen(file, "wb");
+
+	//append to it
+	fseek(fw, 0, SEEK_END);
+
+	u32 bytes = ctx->tad.End() - ctx->tad.thd_root;
+
+	fwrite("TAFRAME4", 1, 8, fw);
+
+	fwrite(&ctx->rend.isRTT, 1, sizeof(ctx->rend.isRTT), fw);
+	u32 zero = 0;
+	fwrite(&zero, 1, sizeof(bool), fw);	// Was autosort
+	fwrite(&ctx->rend.fb_X_CLIP.full, 1, sizeof(ctx->rend.fb_X_CLIP.full), fw);
+	fwrite(&ctx->rend.fb_Y_CLIP.full, 1, sizeof(ctx->rend.fb_Y_CLIP.full), fw);
+
+	fwrite(ctx->rend.global_param_op.head(), 1, sizeof(PolyParam), fw);
+	fwrite(ctx->rend.verts.head(), 1, 4 * sizeof(Vertex), fw);
+
+	u32 t = VRAM_SIZE;
+	fwrite(&t, 1, sizeof(t), fw);
+	
+	u8* compressed;
+	uLongf compressed_size;
+	u8* src_vram = vram;
+
+	if (vram_ref) {
+		src_vram = (u8*)malloc(VRAM_SIZE);
+
+		for (int i = 0; i < VRAM_SIZE; i++) {
+			src_vram[i] = vram[i] ^ vram_ref[i];
+		}
+	}
+
+	compressed = (u8*)malloc(VRAM_SIZE+16);
+	compressed_size = VRAM_SIZE;
+	verify(compress(compressed, &compressed_size, src_vram, VRAM_SIZE) == Z_OK);
+	fwrite(&compressed_size, 1, sizeof(compressed_size), fw);
+	fwrite(compressed, 1, compressed_size, fw);
+	free(compressed);
+
+	if (src_vram != vram)
+		free(src_vram);
+
+	fwrite(&bytes, 1, sizeof(t), fw);
+	compressed = (u8*)malloc(bytes + 16);
+	compressed_size = VRAM_SIZE;
+	verify(compress(compressed, &compressed_size, ctx->tad.thd_root, bytes) == Z_OK);
+	fwrite(&compressed_size, 1, sizeof(compressed_size), fw);
+	fwrite(compressed, 1, compressed_size, fw);
+	free(compressed);
+
+	fwrite(&ctx->tad.render_pass_count, 1, sizeof(u32), fw);
+	for (int i = 0; i < ctx->tad.render_pass_count; i++) {
+		u32 offset = ctx->tad.render_passes[i] - ctx->tad.thd_root;
+		fwrite(&offset, 1, sizeof(offset), fw);
+	}
+
+	fwrite(pvr_regs, 1, sizeof(pvr_regs), fw);
+
+	fclose(fw);
+}
+
+TA_context* read_frame(const char* file, u8* vram_ref = NULL) {
+	
+	FILE* fw = fopen(file, "rb");
+	if (fw == NULL)
+		die("Cannot open frame to display");
+	char id0[8] = { 0 };
+	u32 t = 0;
+
+	fread(id0, 1, 8, fw);
+
+	if (memcmp(id0, "TAFRAME", 7) != 0 || (id0[7] != '3' && id0[7] != '4')) {
+		fclose(fw);
+		return 0;
+	}
+	int sizeofPolyParam = sizeof(PolyParam);
+	int sizeofVertex = sizeof(Vertex);
+	if (id0[7] == '3')
+	{
+		sizeofPolyParam -= 12;
+		sizeofVertex -= 16;
+	}
+
+	TA_context* ctx = tactx_Alloc();
+
+	ctx->Reset();
+
+	ctx->tad.Clear();
+
+	fread(&ctx->rend.isRTT, 1, sizeof(ctx->rend.isRTT), fw);
+	fread(&t, 1, sizeof(bool), fw);	// Was autosort
+	fread(&ctx->rend.fb_X_CLIP.full, 1, sizeof(ctx->rend.fb_X_CLIP.full), fw);
+	fread(&ctx->rend.fb_Y_CLIP.full, 1, sizeof(ctx->rend.fb_Y_CLIP.full), fw);
+
+	fread(ctx->rend.global_param_op.Append(), 1, sizeofPolyParam, fw);
+	Vertex *vtx = ctx->rend.verts.Append(4);
+	for (int i = 0; i < 4; i++)
+		fread(vtx + i, 1, sizeofVertex, fw);
+
+	fread(&t, 1, sizeof(t), fw);
+	verify(t == VRAM_SIZE);
+
+	vram.UnLockRegion(0, VRAM_SIZE);
+
+	uLongf compressed_size;
+
+	fread(&compressed_size, 1, sizeof(compressed_size), fw);
+
+	u8* gz_stream = (u8*)malloc(compressed_size);
+	fread(gz_stream, 1, compressed_size, fw);
+	uLongf tl = t;
+	verify(uncompress(vram.data, &tl, gz_stream, compressed_size) == Z_OK);
+	free(gz_stream);
+
+	fread(&t, 1, sizeof(t), fw);
+	fread(&compressed_size, 1, sizeof(compressed_size), fw);
+	gz_stream = (u8*)malloc(compressed_size);
+	fread(gz_stream, 1, compressed_size, fw);
+	tl = t;
+	verify(uncompress(ctx->tad.thd_data, &tl, gz_stream, compressed_size) == Z_OK);
+	free(gz_stream);
+
+	ctx->tad.thd_data += t;
+
+	if (fread(&t, 1, sizeof(t), fw) > 0) {
+		ctx->tad.render_pass_count = t;
+		for (int i = 0; i < t; i++) {
+			u32 offset;
+			fread(&offset, 1, sizeof(offset), fw);
+			ctx->tad.render_passes[i] = ctx->tad.thd_root + offset;
+		}
+	}
+	fread(pvr_regs, 1, sizeof(pvr_regs), fw);
+
+	fclose(fw);
+    
+    return ctx;
+}
+
+bool dump_frame_switch = false;
+
+bool rend_frame(TA_context* ctx, bool draw_osd) {
+	if (dump_frame_switch) {
+		char name[32];
+		sprintf(name, "dcframe-%d", FrameCount);
+		dump_frame(name, _pvrrc, &vram[0]);
+		dump_frame_switch = false;
+	}
+	bool proc = renderer->Process(ctx);
+#if !defined(TARGET_NO_THREADS)
+	if (!proc || (!ctx->rend.isRTT && !ctx->rend.isRenderFramebuffer))
+		// If rendering to texture, continue locking until the frame is rendered
+		re.Set();
+#endif
+
+	bool do_swp = proc && renderer->Render();
+
+	if (do_swp && draw_osd)
+		renderer->DrawOSD(false);
+
+	return do_swp;
+}
+
+bool rend_single_frame()
+{
+	//wait render start only if no frame pending
+	do
+	{
+		// FIXME not here
+		os_DoEvents();
+#if !defined(TARGET_NO_THREADS)
+		if (gui_is_open() || gui_state == VJoyEdit)
+		{
+			gui_display_ui();
+			if (gui_state == VJoyEdit && renderer != NULL)
+				renderer->DrawOSD(true);
+			FinishRender(NULL);
+			// Use the rendering start event to wait between two frames but save its value
+			if (rs.Wait(17))
+				rs.Set();
+			return true;
+		}
+		else
+		{
+			if (renderer != NULL)
+				renderer->RenderLastFrame();
+
+			if (!rs.Wait(100))
+				return false;
+		}
+#else
+		if (gui_is_open())
+		{
+			gui_display_ui();
+			FinishRender(NULL);
+			return true;
+		}
+		if (renderer != NULL)
+			renderer->RenderLastFrame();
+#endif
+		if (!renderer_enabled)
+			return false;
+
+		_pvrrc = DequeueRender();
+	}
+	while (!_pvrrc);
+	bool do_swp = rend_frame(_pvrrc, true);
+
+#if !defined(TARGET_NO_THREADS)
+	if (_pvrrc->rend.isRTT)
+		re.Set();
+#endif
+
+	//clear up & free data ..
+	FinishRender(_pvrrc);
+	_pvrrc=0;
+
+	return do_swp;
+}
+
+static void rend_create_renderer()
+{
+#ifdef NO_REND
+	renderer	 = rend_norend();
+#else
+	switch (settings.pvr.rend)
+	{
+	default:
+	case 0:
+		renderer = rend_GLES2();
+		break;
+#if FEAT_HAS_SOFTREND
+	case 2:
+		renderer = rend_softrend();
+		break;
+#endif
+#if !defined(GLES) && HOST_OS != OS_DARWIN
+	case 3:
+		renderer = rend_GL4();
+		fallback_renderer = rend_GLES2();
+		break;
+#endif
+	}
+#endif
+}
+
+void rend_init_renderer()
+{
+	if (renderer == NULL)
+		rend_create_renderer();
+	if (!renderer->Init())
+    {
+		delete renderer;
+    	if (fallback_renderer == NULL || !fallback_renderer->Init())
+    	{
+    		if (fallback_renderer != NULL)
+    			delete fallback_renderer;
+    		die("Renderer initialization failed\n");
+    	}
+    	printf("Selected renderer initialization failed. Falling back to default renderer.\n");
+    	renderer  = fallback_renderer;
+    }
+}
+
+void rend_term_renderer()
+{
+	killtex();
+	gui_term();
+	renderer->Term();
+	delete renderer;
+	renderer = NULL;
+	if (fallback_renderer != NULL)
+	{
+		delete fallback_renderer;
+		fallback_renderer = NULL;
+	}
+	tactx_Term();
+}
+
+void* rend_thread(void* p)
+{
+	rend_init_renderer();
+
+	//we don't know if this is true, so let's not speculate here
+	//renderer->Resize(640, 480);
+
+	while (renderer_enabled)
+	{
+		if (rend_single_frame())
+			renderer->Present();
+		if (renderer_changed)
+		{
+			renderer_changed = false;
+			rend_term_renderer();
+			rend_create_renderer();
+			rend_init_renderer();
+		}
+	}
+
+	rend_term_renderer();
+
+	return NULL;
+}
+
+bool pend_rend = false;
+
+void rend_resize(int width, int height) {
+	renderer->Resize(width, height);
+}
+
+
+void rend_start_render()
+{
+	render_called = true;
+	pend_rend = false;
+	TA_context* ctx = tactx_Pop(CORE_CURRENT_CTX);
+
+	// No end of render interrupt when rendering the framebuffer
+	if (!ctx || !ctx->rend.isRenderFramebuffer)
+		SetREP(ctx);
+
+	if (ctx)
+	{
+		bool is_rtt=(FB_W_SOF1& 0x1000000)!=0 && !ctx->rend.isRenderFramebuffer;
+		
+		if (fLogFrames || fCheckFrames) {
+			MD5Context md5;
+			u8 digest[16];
+
+			MD5Init(&md5);
+			MD5Update(&md5, ctx->tad.thd_root, ctx->tad.End() - ctx->tad.thd_root);
+			MD5Final(digest, &md5);
+
+			if (fLogFrames) {
+				fputc(FRAME_MD5, fLogFrames);
+				fwrite(digest, 1, 16, fLogFrames);
+				fflush(fLogFrames);
+			}
+
+			if (fCheckFrames) {
+				u8 digest2[16];
+				int ch = fgetc(fCheckFrames);
+
+				if (ch == EOF) {
+					printf("Testing: TA Hash log matches, exiting\n");
+					exit(1);
+				}
+				
+				verify(ch == FRAME_MD5);
+
+				fread(digest2, 1, 16, fCheckFrames);
+
+				verify(memcmp(digest, digest2, 16) == 0);
+
+				
+			}
+
+			/*
+			u8* dig = digest;
+			printf("FRAME: %02X-%02X-%02X-%02X-%02X-%02X-%02X-%02X-%02X-%02X-%02X-%02X-%02X-%02X-%02X-%02X\n",
+				digest[0], digest[1], digest[2], digest[3], digest[4], digest[5], digest[6], digest[7],
+				digest[8], digest[9], digest[10], digest[11], digest[12], digest[13], digest[14], digest[15]
+				);
+			*/
+		}
+
+		if (!ctx->rend.Overrun)
+		{
+			//tactx_Recycle(ctx); ctx = read_frame("frames/dcframe-SoA-intro-tr-autosort");
+			//printf("REP: %.2f ms\n",render_end_pending_cycles/200000.0);
+			if (!ctx->rend.isRenderFramebuffer)
+				FillBGP(ctx);
+			
+			ctx->rend.isRTT=is_rtt;
+
+			ctx->rend.fb_X_CLIP=FB_X_CLIP;
+			ctx->rend.fb_Y_CLIP=FB_Y_CLIP;
+			
+			ctx->rend.fog_clamp_min = FOG_CLAMP_MIN;
+			ctx->rend.fog_clamp_max = FOG_CLAMP_MAX;
+			
+			max_idx=max(max_idx,ctx->rend.idx.used());
+			max_vtx=max(max_vtx,ctx->rend.verts.used());
+			max_op=max(max_op,ctx->rend.global_param_op.used());
+			max_pt=max(max_pt,ctx->rend.global_param_pt.used());
+			max_tr=max(max_tr,ctx->rend.global_param_tr.used());
+			
+			max_mvo=max(max_mvo,ctx->rend.global_param_mvo.used());
+			max_modt=max(max_modt,ctx->rend.modtrig.used());
+
+#if HOST_OS==OS_WINDOWS && 0
+			printf("max: idx: %d, vtx: %d, op: %d, pt: %d, tr: %d, mvo: %d, modt: %d, ov: %d\n", max_idx, max_vtx, max_op, max_pt, max_tr, max_mvo, max_modt, ovrn);
+#endif
+			if (QueueRender(ctx))
+			{
+				palette_update();
+#if !defined(TARGET_NO_THREADS)
+				rs.Set();
+#else
+				rend_single_frame();
+#endif
+				pend_rend = true;
+			}
+		}
+		else
+		{
+			ovrn++;
+			printf("WARNING: Rendering context is overrun (%d), aborting frame\n",ovrn);
+			tactx_Recycle(ctx);
+		}
+	}
+}
+
+
+void rend_end_render()
+{
+#if 1 //also disabled the printf, it takes quite some time ...
+	#if HOST_OS!=OS_WINDOWS && !(defined(_ANDROID) || defined(TARGET_PANDORA))
+		//too much console spam.
+		//TODO: how about a counter?
+		//if (!re.state) printf("Render > Extended time slice ...\n");
+	#endif
+#endif
+
+	if (pend_rend) {
+#if !defined(TARGET_NO_THREADS)
+		re.Wait();
+#else
+		if (renderer != NULL)
+			renderer->Present();
+#endif
+	}
+}
+
+void rend_stop_renderer()
+{
+	renderer_enabled = false;
+}
+
+void rend_vblank()
+{
+	if (!render_called && fb_dirty && FB_R_CTRL.fb_enable)
+	{
+		SetCurrentTARC(CORE_CURRENT_CTX);
+		ta_ctx->rend.isRenderFramebuffer = true;
+		rend_start_render();
+		fb_dirty = false;
+	}
+	render_called = false;
+	check_framebuffer_write();
+}
+
+void check_framebuffer_write()
+{
+	u32 fb_size = (FB_R_SIZE.fb_y_size + 1) * (FB_R_SIZE.fb_x_size + FB_R_SIZE.fb_modulus) * 4;
+	fb1_watch_addr_start = FB_R_SOF1 & VRAM_MASK;
+	fb1_watch_addr_end = fb1_watch_addr_start + fb_size;
+	fb2_watch_addr_start = FB_R_SOF2 & VRAM_MASK;
+	fb2_watch_addr_end = fb2_watch_addr_start + fb_size;
+}
+
+void rend_cancel_emu_wait()
+{
+	FinishRender(NULL);
+#if !defined(TARGET_NO_THREADS)
+	re.Set();
+#endif
+}
+