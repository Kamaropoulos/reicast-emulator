<<<<<<< HEAD
#include "ta.h"
#include "ta_ctx.h"

#include "hw/sh4/sh4_sched.h"

extern u32 fskip;
extern u32 FrameCount;

int frameskip=0;
bool FrameSkipping=false;		// global switch to enable/disable frameskip

TA_context* ta_ctx;
tad_context ta_tad;

TA_context*  vd_ctx;
rend_context vd_rc;

#if ANDROID
#include <errno.h>
#include <malloc.h>

int posix_memalign(void** memptr, size_t alignment, size_t size) {
  if ((alignment & (alignment - 1)) != 0 || alignment == 0) {
    return EINVAL;
  }

  if (alignment % sizeof(void*) != 0) {
    return EINVAL;
  }

  *memptr = memalign(alignment, size);
  if (*memptr == NULL) {
    return errno;
  }

  return 0;
}
#endif

// helper for 32 byte aligned memory allocation
void* OS_aligned_malloc(size_t align, size_t size)
{
        void *result;
	#ifdef __MINGW32__
		return __mingw_aligned_malloc(size, align);
        #elif HOST_OS == OS_WINDOWS
                result = _aligned_malloc(size, align);
        #else
                if(posix_memalign(&result, align, size)) result = 0;
        #endif
                return result;
}

// helper for 32 byte aligned memory de-allocation
void OS_aligned_free(void *ptr)
{
	#ifdef __MINGW32__
		__mingw_aligned_free(ptr);
        #elif HOST_OS == OS_WINDOWS
                _aligned_free(ptr);
        #else
                free(ptr);
        #endif
}


void SetCurrentTARC(u32 addr)
{
	if (addr != TACTX_NONE)
	{
		if (ta_ctx)
			SetCurrentTARC(TACTX_NONE);

		verify(ta_ctx == 0);
		//set new context
		ta_ctx = tactx_Find(addr,true);

		//copy cached params
		ta_tad = ta_ctx->tad;
	}
	else
	{
		//Flush cache to context
		verify(ta_ctx != 0);
		ta_ctx->tad=ta_tad;
		
		//clear context
		ta_ctx=0;
		ta_tad.Reset(0);
	}
}

bool TryDecodeTARC()
{
	verify(ta_ctx != 0);

	if (vd_ctx == 0)
	{
		vd_ctx = ta_ctx;

		vd_ctx->rend.proc_start = vd_ctx->rend.proc_end + 32;
		vd_ctx->rend.proc_end = vd_ctx->tad.thd_data;
			
		vd_ctx->rend_inuse.Lock();
		vd_rc = vd_ctx->rend;

		//signal the vdec thread
		return true;
	}
	else
		return false;
}

void VDecEnd()
{
	verify(vd_ctx != 0);

	vd_ctx->rend = vd_rc;

	vd_ctx->rend_inuse.Unlock();

	vd_ctx = 0;
}

cMutex mtx_rqueue;
TA_context* rqueue;
cResetEvent frame_finished(false, true);

double last_frame = 0;
u64 last_cyces = 0;

bool QueueRender(TA_context* ctx)
{
	verify(ctx != 0);
	
	if (FrameSkipping && frameskip) {
 		frameskip=1-frameskip;
		tactx_Recycle(ctx);
		fskip++;
		return false;
 	}
 	
 	//Try to limit speed to a "sane" level
 	//Speed is also limited via audio, but audio
 	//is sometimes not accurate enough (android, vista+)
 	u32 cycle_span = sh4_sched_now64() - last_cyces;
 	last_cyces = sh4_sched_now64();
 	double time_span = os_GetSeconds() - last_frame;
 	last_frame = os_GetSeconds();

 	bool too_fast = (cycle_span / time_span) > (SH4_MAIN_CLOCK * 1.2);
	
	if (rqueue && too_fast && settings.pvr.SynchronousRender) {
		//wait for a frame if
		//  we have another one queue'd and
		//  sh4 run at > 120% on the last slice
		//  and SynchronousRendering is enabled
		frame_finished.Wait();
	}

	if (rqueue) {
		// FIXME if the discarded render is a RTT we'll have a texture missing. But waiting for the current frame to finish kills performance...
		tactx_Recycle(ctx);
		fskip++;
		return false;
	}

	frame_finished.Reset();
	mtx_rqueue.Lock();
	TA_context* old = rqueue;
	rqueue=ctx;
	mtx_rqueue.Unlock();

	verify(!old);

	return true;
}

TA_context* DequeueRender()
{
	mtx_rqueue.Lock();
	TA_context* rv = rqueue;
	mtx_rqueue.Unlock();

	if (rv)
		FrameCount++;

	return rv;
}

bool rend_framePending() {
	mtx_rqueue.Lock();
	TA_context* rv = rqueue;
	mtx_rqueue.Unlock();

	return rv != 0;
}

void FinishRender(TA_context* ctx)
{
	verify(ctx == NULL || rqueue == ctx);
	mtx_rqueue.Lock();
	rqueue = 0;
	mtx_rqueue.Unlock();

	if (ctx != NULL)
		tactx_Recycle(ctx);
	frame_finished.Set();
}

cMutex mtx_pool;

vector<TA_context*> ctx_pool;
vector<TA_context*> ctx_list;

TA_context* tactx_Alloc()
{
	TA_context* rv = 0;

	mtx_pool.Lock();
	if (ctx_pool.size())
	{
		rv = ctx_pool[ctx_pool.size()-1];
		ctx_pool.pop_back();
	}
	mtx_pool.Unlock();
	
	if (!rv)
	{
		rv = new TA_context();
		rv->Alloc();
	}

	return rv;
}

void tactx_Recycle(TA_context* poped_ctx)
{
	mtx_pool.Lock();
	{
		if (ctx_pool.size()>2)
		{
			poped_ctx->Free();
			delete poped_ctx;
		}
		else
		{
			poped_ctx->Reset();
			ctx_pool.push_back(poped_ctx);
		}
	}
	mtx_pool.Unlock();
}

TA_context* tactx_Find(u32 addr, bool allocnew)
{
	for (size_t i=0; i<ctx_list.size(); i++)
	{
		if (ctx_list[i]->Address==addr)
			return ctx_list[i];
	}

	if (allocnew)
	{
		TA_context* rv = tactx_Alloc();
		rv->Address=addr;
		ctx_list.push_back(rv);

		return rv;
	}
	else
	{
		return 0;
	}
}

TA_context* tactx_Pop(u32 addr)
{
	for (size_t i=0; i<ctx_list.size(); i++)
	{
		if (ctx_list[i]->Address==addr)
		{
			TA_context* rv = ctx_list[i];
			
			if (ta_ctx == rv)
				SetCurrentTARC(TACTX_NONE);

			ctx_list.erase(ctx_list.begin() + i);

			return rv;
		}
	}
	return 0;
}

void tactx_Term()
{
	for (size_t i = 0; i < ctx_list.size(); i++)
	{
		ctx_list[i]->Free();
		delete ctx_list[i];
	}
	ctx_list.clear();
	mtx_pool.Lock();
	{
		for (size_t i = 0; i < ctx_pool.size(); i++)
		{
			ctx_pool[i]->Free();
			delete ctx_pool[i];
		}
	}
	ctx_pool.clear();
	mtx_pool.Unlock();
}
=======
#include "ta.h"
#include "ta_ctx.h"

#include "hw/sh4/sh4_sched.h"

extern u32 fskip;
extern u32 FrameCount;

int frameskip=0;
bool FrameSkipping=false;		// global switch to enable/disable frameskip

TA_context* ta_ctx;
tad_context ta_tad;

TA_context*  vd_ctx;
rend_context vd_rc;

#if ANDROID
#include <errno.h>
#include <malloc.h>

int posix_memalign(void** memptr, size_t alignment, size_t size) {
  if ((alignment & (alignment - 1)) != 0 || alignment == 0) {
    return EINVAL;
  }

  if (alignment % sizeof(void*) != 0) {
    return EINVAL;
  }

  *memptr = memalign(alignment, size);
  if (*memptr == NULL) {
    return errno;
  }

  return 0;
}
#endif

// helper for 32 byte aligned memory allocation
void* OS_aligned_malloc(size_t align, size_t size)
{
        void *result;
	#ifdef __MINGW32__
		return __mingw_aligned_malloc(size, align);
        #elif HOST_OS == OS_WINDOWS
                result = _aligned_malloc(size, align);
        #else
                if(posix_memalign(&result, align, size)) result = 0;
        #endif
                return result;
}

// helper for 32 byte aligned memory de-allocation
void OS_aligned_free(void *ptr)
{
	#ifdef __MINGW32__
		__mingw_aligned_free(ptr);
        #elif HOST_OS == OS_WINDOWS
                _aligned_free(ptr);
        #else
                free(ptr);
        #endif
}


void SetCurrentTARC(u32 addr)
{
	if (addr != TACTX_NONE)
	{
		if (ta_ctx)
			SetCurrentTARC(TACTX_NONE);

		verify(ta_ctx == 0);
		//set new context
		ta_ctx = tactx_Find(addr,true);

		//copy cached params
		ta_tad = ta_ctx->tad;
	}
	else
	{
		//Flush cache to context
		verify(ta_ctx != 0);
		ta_ctx->tad=ta_tad;
		
		//clear context
		ta_ctx=0;
		ta_tad.Reset(0);
	}
}

bool TryDecodeTARC()
{
	verify(ta_ctx != 0);

	if (vd_ctx == 0)
	{
		vd_ctx = ta_ctx;

		vd_ctx->rend.proc_start = vd_ctx->rend.proc_end + 32;
		vd_ctx->rend.proc_end = vd_ctx->tad.thd_data;
			
		vd_ctx->rend_inuse.Lock();
		vd_rc = vd_ctx->rend;

		//signal the vdec thread
		return true;
	}
	else
		return false;
}

void VDecEnd()
{
	verify(vd_ctx != 0);

	vd_ctx->rend = vd_rc;

	vd_ctx->rend_inuse.Unlock();

	vd_ctx = 0;
}

cMutex mtx_rqueue;
TA_context* rqueue;
cResetEvent frame_finished;

double last_frame = 0;
u64 last_cyces = 0;

bool QueueRender(TA_context* ctx)
{
	verify(ctx != 0);
	
	if (FrameSkipping && frameskip) {
 		frameskip=1-frameskip;
		tactx_Recycle(ctx);
		fskip++;
		return false;
 	}
 	
 	//Try to limit speed to a "sane" level
 	//Speed is also limited via audio, but audio
 	//is sometimes not accurate enough (android, vista+)
 	u32 cycle_span = sh4_sched_now64() - last_cyces;
 	last_cyces = sh4_sched_now64();
 	double time_span = os_GetSeconds() - last_frame;
 	last_frame = os_GetSeconds();

 	bool too_fast = (cycle_span / time_span) > (SH4_MAIN_CLOCK * 1.2);
	
	if (rqueue && too_fast && settings.pvr.SynchronousRender) {
		//wait for a frame if
		//  we have another one queue'd and
		//  sh4 run at > 120% on the last slice
		//  and SynchronousRendering is enabled
		frame_finished.Wait();
	}

	if (rqueue) {
		// FIXME if the discarded render is a RTT we'll have a texture missing. But waiting for the current frame to finish kills performance...
		tactx_Recycle(ctx);
		fskip++;
		return false;
	}

	frame_finished.Reset();
	mtx_rqueue.Lock();
	TA_context* old = rqueue;
	rqueue=ctx;
	mtx_rqueue.Unlock();

	verify(!old);

	return true;
}

TA_context* DequeueRender()
{
	mtx_rqueue.Lock();
	TA_context* rv = rqueue;
	mtx_rqueue.Unlock();

	if (rv)
		FrameCount++;

	return rv;
}

bool rend_framePending() {
	mtx_rqueue.Lock();
	TA_context* rv = rqueue;
	mtx_rqueue.Unlock();

	return rv != 0;
}

void FinishRender(TA_context* ctx)
{
	verify(ctx == NULL || rqueue == ctx);
	mtx_rqueue.Lock();
	rqueue = 0;
	mtx_rqueue.Unlock();

	if (ctx != NULL)
		tactx_Recycle(ctx);
	frame_finished.Set();
}

cMutex mtx_pool;

vector<TA_context*> ctx_pool;
vector<TA_context*> ctx_list;

TA_context* tactx_Alloc()
{
	TA_context* rv = 0;

	mtx_pool.Lock();
	if (ctx_pool.size())
	{
		rv = ctx_pool[ctx_pool.size()-1];
		ctx_pool.pop_back();
	}
	mtx_pool.Unlock();
	
	if (!rv)
	{
		rv = new TA_context();
		rv->Alloc();
	}

	return rv;
}

void tactx_Recycle(TA_context* poped_ctx)
{
	mtx_pool.Lock();
	{
		if (ctx_pool.size()>2)
		{
			poped_ctx->Free();
			delete poped_ctx;
		}
		else
		{
			poped_ctx->Reset();
			ctx_pool.push_back(poped_ctx);
		}
	}
	mtx_pool.Unlock();
}

TA_context* tactx_Find(u32 addr, bool allocnew)
{
	for (size_t i=0; i<ctx_list.size(); i++)
	{
		if (ctx_list[i]->Address==addr)
			return ctx_list[i];
	}

	if (allocnew)
	{
		TA_context* rv = tactx_Alloc();
		rv->Address=addr;
		ctx_list.push_back(rv);

		return rv;
	}
	else
	{
		return 0;
	}
}

TA_context* tactx_Pop(u32 addr)
{
	for (size_t i=0; i<ctx_list.size(); i++)
	{
		if (ctx_list[i]->Address==addr)
		{
			TA_context* rv = ctx_list[i];
			
			if (ta_ctx == rv)
				SetCurrentTARC(TACTX_NONE);

			ctx_list.erase(ctx_list.begin() + i);

			return rv;
		}
	}
	return 0;
}

void tactx_Term()
{
	for (size_t i = 0; i < ctx_list.size(); i++)
	{
		ctx_list[i]->Free();
		delete ctx_list[i];
	}
	ctx_list.clear();
	mtx_pool.Lock();
	{
		for (size_t i = 0; i < ctx_pool.size(); i++)
		{
			ctx_pool[i]->Free();
			delete ctx_pool[i];
		}
	}
	ctx_pool.clear();
	mtx_pool.Unlock();
}
>>>>>>> 1e04de06
<|MERGE_RESOLUTION|>--- conflicted
+++ resolved
@@ -1,631 +1,314 @@
-<<<<<<< HEAD
-#include "ta.h"
-#include "ta_ctx.h"
-
-#include "hw/sh4/sh4_sched.h"
-
-extern u32 fskip;
-extern u32 FrameCount;
-
-int frameskip=0;
-bool FrameSkipping=false;		// global switch to enable/disable frameskip
-
-TA_context* ta_ctx;
-tad_context ta_tad;
-
-TA_context*  vd_ctx;
-rend_context vd_rc;
-
-#if ANDROID
-#include <errno.h>
-#include <malloc.h>
-
-int posix_memalign(void** memptr, size_t alignment, size_t size) {
-  if ((alignment & (alignment - 1)) != 0 || alignment == 0) {
-    return EINVAL;
-  }
-
-  if (alignment % sizeof(void*) != 0) {
-    return EINVAL;
-  }
-
-  *memptr = memalign(alignment, size);
-  if (*memptr == NULL) {
-    return errno;
-  }
-
-  return 0;
-}
-#endif
-
-// helper for 32 byte aligned memory allocation
-void* OS_aligned_malloc(size_t align, size_t size)
-{
-        void *result;
-	#ifdef __MINGW32__
-		return __mingw_aligned_malloc(size, align);
-        #elif HOST_OS == OS_WINDOWS
-                result = _aligned_malloc(size, align);
-        #else
-                if(posix_memalign(&result, align, size)) result = 0;
-        #endif
-                return result;
-}
-
-// helper for 32 byte aligned memory de-allocation
-void OS_aligned_free(void *ptr)
-{
-	#ifdef __MINGW32__
-		__mingw_aligned_free(ptr);
-        #elif HOST_OS == OS_WINDOWS
-                _aligned_free(ptr);
-        #else
-                free(ptr);
-        #endif
-}
-
-
-void SetCurrentTARC(u32 addr)
-{
-	if (addr != TACTX_NONE)
-	{
-		if (ta_ctx)
-			SetCurrentTARC(TACTX_NONE);
-
-		verify(ta_ctx == 0);
-		//set new context
-		ta_ctx = tactx_Find(addr,true);
-
-		//copy cached params
-		ta_tad = ta_ctx->tad;
-	}
-	else
-	{
-		//Flush cache to context
-		verify(ta_ctx != 0);
-		ta_ctx->tad=ta_tad;
-		
-		//clear context
-		ta_ctx=0;
-		ta_tad.Reset(0);
-	}
-}
-
-bool TryDecodeTARC()
-{
-	verify(ta_ctx != 0);
-
-	if (vd_ctx == 0)
-	{
-		vd_ctx = ta_ctx;
-
-		vd_ctx->rend.proc_start = vd_ctx->rend.proc_end + 32;
-		vd_ctx->rend.proc_end = vd_ctx->tad.thd_data;
-			
-		vd_ctx->rend_inuse.Lock();
-		vd_rc = vd_ctx->rend;
-
-		//signal the vdec thread
-		return true;
-	}
-	else
-		return false;
-}
-
-void VDecEnd()
-{
-	verify(vd_ctx != 0);
-
-	vd_ctx->rend = vd_rc;
-
-	vd_ctx->rend_inuse.Unlock();
-
-	vd_ctx = 0;
-}
-
-cMutex mtx_rqueue;
-TA_context* rqueue;
-cResetEvent frame_finished(false, true);
-
-double last_frame = 0;
-u64 last_cyces = 0;
-
-bool QueueRender(TA_context* ctx)
-{
-	verify(ctx != 0);
-	
-	if (FrameSkipping && frameskip) {
- 		frameskip=1-frameskip;
-		tactx_Recycle(ctx);
-		fskip++;
-		return false;
- 	}
- 	
- 	//Try to limit speed to a "sane" level
- 	//Speed is also limited via audio, but audio
- 	//is sometimes not accurate enough (android, vista+)
- 	u32 cycle_span = sh4_sched_now64() - last_cyces;
- 	last_cyces = sh4_sched_now64();
- 	double time_span = os_GetSeconds() - last_frame;
- 	last_frame = os_GetSeconds();
-
- 	bool too_fast = (cycle_span / time_span) > (SH4_MAIN_CLOCK * 1.2);
-	
-	if (rqueue && too_fast && settings.pvr.SynchronousRender) {
-		//wait for a frame if
-		//  we have another one queue'd and
-		//  sh4 run at > 120% on the last slice
-		//  and SynchronousRendering is enabled
-		frame_finished.Wait();
-	}
-
-	if (rqueue) {
-		// FIXME if the discarded render is a RTT we'll have a texture missing. But waiting for the current frame to finish kills performance...
-		tactx_Recycle(ctx);
-		fskip++;
-		return false;
-	}
-
-	frame_finished.Reset();
-	mtx_rqueue.Lock();
-	TA_context* old = rqueue;
-	rqueue=ctx;
-	mtx_rqueue.Unlock();
-
-	verify(!old);
-
-	return true;
-}
-
-TA_context* DequeueRender()
-{
-	mtx_rqueue.Lock();
-	TA_context* rv = rqueue;
-	mtx_rqueue.Unlock();
-
-	if (rv)
-		FrameCount++;
-
-	return rv;
-}
-
-bool rend_framePending() {
-	mtx_rqueue.Lock();
-	TA_context* rv = rqueue;
-	mtx_rqueue.Unlock();
-
-	return rv != 0;
-}
-
-void FinishRender(TA_context* ctx)
-{
-	verify(ctx == NULL || rqueue == ctx);
-	mtx_rqueue.Lock();
-	rqueue = 0;
-	mtx_rqueue.Unlock();
-
-	if (ctx != NULL)
-		tactx_Recycle(ctx);
-	frame_finished.Set();
-}
-
-cMutex mtx_pool;
-
-vector<TA_context*> ctx_pool;
-vector<TA_context*> ctx_list;
-
-TA_context* tactx_Alloc()
-{
-	TA_context* rv = 0;
-
-	mtx_pool.Lock();
-	if (ctx_pool.size())
-	{
-		rv = ctx_pool[ctx_pool.size()-1];
-		ctx_pool.pop_back();
-	}
-	mtx_pool.Unlock();
-	
-	if (!rv)
-	{
-		rv = new TA_context();
-		rv->Alloc();
-	}
-
-	return rv;
-}
-
-void tactx_Recycle(TA_context* poped_ctx)
-{
-	mtx_pool.Lock();
-	{
-		if (ctx_pool.size()>2)
-		{
-			poped_ctx->Free();
-			delete poped_ctx;
-		}
-		else
-		{
-			poped_ctx->Reset();
-			ctx_pool.push_back(poped_ctx);
-		}
-	}
-	mtx_pool.Unlock();
-}
-
-TA_context* tactx_Find(u32 addr, bool allocnew)
-{
-	for (size_t i=0; i<ctx_list.size(); i++)
-	{
-		if (ctx_list[i]->Address==addr)
-			return ctx_list[i];
-	}
-
-	if (allocnew)
-	{
-		TA_context* rv = tactx_Alloc();
-		rv->Address=addr;
-		ctx_list.push_back(rv);
-
-		return rv;
-	}
-	else
-	{
-		return 0;
-	}
-}
-
-TA_context* tactx_Pop(u32 addr)
-{
-	for (size_t i=0; i<ctx_list.size(); i++)
-	{
-		if (ctx_list[i]->Address==addr)
-		{
-			TA_context* rv = ctx_list[i];
-			
-			if (ta_ctx == rv)
-				SetCurrentTARC(TACTX_NONE);
-
-			ctx_list.erase(ctx_list.begin() + i);
-
-			return rv;
-		}
-	}
-	return 0;
-}
-
-void tactx_Term()
-{
-	for (size_t i = 0; i < ctx_list.size(); i++)
-	{
-		ctx_list[i]->Free();
-		delete ctx_list[i];
-	}
-	ctx_list.clear();
-	mtx_pool.Lock();
-	{
-		for (size_t i = 0; i < ctx_pool.size(); i++)
-		{
-			ctx_pool[i]->Free();
-			delete ctx_pool[i];
-		}
-	}
-	ctx_pool.clear();
-	mtx_pool.Unlock();
-}
-=======
-#include "ta.h"
-#include "ta_ctx.h"
-
-#include "hw/sh4/sh4_sched.h"
-
-extern u32 fskip;
-extern u32 FrameCount;
-
-int frameskip=0;
-bool FrameSkipping=false;		// global switch to enable/disable frameskip
-
-TA_context* ta_ctx;
-tad_context ta_tad;
-
-TA_context*  vd_ctx;
-rend_context vd_rc;
-
-#if ANDROID
-#include <errno.h>
-#include <malloc.h>
-
-int posix_memalign(void** memptr, size_t alignment, size_t size) {
-  if ((alignment & (alignment - 1)) != 0 || alignment == 0) {
-    return EINVAL;
-  }
-
-  if (alignment % sizeof(void*) != 0) {
-    return EINVAL;
-  }
-
-  *memptr = memalign(alignment, size);
-  if (*memptr == NULL) {
-    return errno;
-  }
-
-  return 0;
-}
-#endif
-
-// helper for 32 byte aligned memory allocation
-void* OS_aligned_malloc(size_t align, size_t size)
-{
-        void *result;
-	#ifdef __MINGW32__
-		return __mingw_aligned_malloc(size, align);
-        #elif HOST_OS == OS_WINDOWS
-                result = _aligned_malloc(size, align);
-        #else
-                if(posix_memalign(&result, align, size)) result = 0;
-        #endif
-                return result;
-}
-
-// helper for 32 byte aligned memory de-allocation
-void OS_aligned_free(void *ptr)
-{
-	#ifdef __MINGW32__
-		__mingw_aligned_free(ptr);
-        #elif HOST_OS == OS_WINDOWS
-                _aligned_free(ptr);
-        #else
-                free(ptr);
-        #endif
-}
-
-
-void SetCurrentTARC(u32 addr)
-{
-	if (addr != TACTX_NONE)
-	{
-		if (ta_ctx)
-			SetCurrentTARC(TACTX_NONE);
-
-		verify(ta_ctx == 0);
-		//set new context
-		ta_ctx = tactx_Find(addr,true);
-
-		//copy cached params
-		ta_tad = ta_ctx->tad;
-	}
-	else
-	{
-		//Flush cache to context
-		verify(ta_ctx != 0);
-		ta_ctx->tad=ta_tad;
-		
-		//clear context
-		ta_ctx=0;
-		ta_tad.Reset(0);
-	}
-}
-
-bool TryDecodeTARC()
-{
-	verify(ta_ctx != 0);
-
-	if (vd_ctx == 0)
-	{
-		vd_ctx = ta_ctx;
-
-		vd_ctx->rend.proc_start = vd_ctx->rend.proc_end + 32;
-		vd_ctx->rend.proc_end = vd_ctx->tad.thd_data;
-			
-		vd_ctx->rend_inuse.Lock();
-		vd_rc = vd_ctx->rend;
-
-		//signal the vdec thread
-		return true;
-	}
-	else
-		return false;
-}
-
-void VDecEnd()
-{
-	verify(vd_ctx != 0);
-
-	vd_ctx->rend = vd_rc;
-
-	vd_ctx->rend_inuse.Unlock();
-
-	vd_ctx = 0;
-}
-
-cMutex mtx_rqueue;
-TA_context* rqueue;
-cResetEvent frame_finished;
-
-double last_frame = 0;
-u64 last_cyces = 0;
-
-bool QueueRender(TA_context* ctx)
-{
-	verify(ctx != 0);
-	
-	if (FrameSkipping && frameskip) {
- 		frameskip=1-frameskip;
-		tactx_Recycle(ctx);
-		fskip++;
-		return false;
- 	}
- 	
- 	//Try to limit speed to a "sane" level
- 	//Speed is also limited via audio, but audio
- 	//is sometimes not accurate enough (android, vista+)
- 	u32 cycle_span = sh4_sched_now64() - last_cyces;
- 	last_cyces = sh4_sched_now64();
- 	double time_span = os_GetSeconds() - last_frame;
- 	last_frame = os_GetSeconds();
-
- 	bool too_fast = (cycle_span / time_span) > (SH4_MAIN_CLOCK * 1.2);
-	
-	if (rqueue && too_fast && settings.pvr.SynchronousRender) {
-		//wait for a frame if
-		//  we have another one queue'd and
-		//  sh4 run at > 120% on the last slice
-		//  and SynchronousRendering is enabled
-		frame_finished.Wait();
-	}
-
-	if (rqueue) {
-		// FIXME if the discarded render is a RTT we'll have a texture missing. But waiting for the current frame to finish kills performance...
-		tactx_Recycle(ctx);
-		fskip++;
-		return false;
-	}
-
-	frame_finished.Reset();
-	mtx_rqueue.Lock();
-	TA_context* old = rqueue;
-	rqueue=ctx;
-	mtx_rqueue.Unlock();
-
-	verify(!old);
-
-	return true;
-}
-
-TA_context* DequeueRender()
-{
-	mtx_rqueue.Lock();
-	TA_context* rv = rqueue;
-	mtx_rqueue.Unlock();
-
-	if (rv)
-		FrameCount++;
-
-	return rv;
-}
-
-bool rend_framePending() {
-	mtx_rqueue.Lock();
-	TA_context* rv = rqueue;
-	mtx_rqueue.Unlock();
-
-	return rv != 0;
-}
-
-void FinishRender(TA_context* ctx)
-{
-	verify(ctx == NULL || rqueue == ctx);
-	mtx_rqueue.Lock();
-	rqueue = 0;
-	mtx_rqueue.Unlock();
-
-	if (ctx != NULL)
-		tactx_Recycle(ctx);
-	frame_finished.Set();
-}
-
-cMutex mtx_pool;
-
-vector<TA_context*> ctx_pool;
-vector<TA_context*> ctx_list;
-
-TA_context* tactx_Alloc()
-{
-	TA_context* rv = 0;
-
-	mtx_pool.Lock();
-	if (ctx_pool.size())
-	{
-		rv = ctx_pool[ctx_pool.size()-1];
-		ctx_pool.pop_back();
-	}
-	mtx_pool.Unlock();
-	
-	if (!rv)
-	{
-		rv = new TA_context();
-		rv->Alloc();
-	}
-
-	return rv;
-}
-
-void tactx_Recycle(TA_context* poped_ctx)
-{
-	mtx_pool.Lock();
-	{
-		if (ctx_pool.size()>2)
-		{
-			poped_ctx->Free();
-			delete poped_ctx;
-		}
-		else
-		{
-			poped_ctx->Reset();
-			ctx_pool.push_back(poped_ctx);
-		}
-	}
-	mtx_pool.Unlock();
-}
-
-TA_context* tactx_Find(u32 addr, bool allocnew)
-{
-	for (size_t i=0; i<ctx_list.size(); i++)
-	{
-		if (ctx_list[i]->Address==addr)
-			return ctx_list[i];
-	}
-
-	if (allocnew)
-	{
-		TA_context* rv = tactx_Alloc();
-		rv->Address=addr;
-		ctx_list.push_back(rv);
-
-		return rv;
-	}
-	else
-	{
-		return 0;
-	}
-}
-
-TA_context* tactx_Pop(u32 addr)
-{
-	for (size_t i=0; i<ctx_list.size(); i++)
-	{
-		if (ctx_list[i]->Address==addr)
-		{
-			TA_context* rv = ctx_list[i];
-			
-			if (ta_ctx == rv)
-				SetCurrentTARC(TACTX_NONE);
-
-			ctx_list.erase(ctx_list.begin() + i);
-
-			return rv;
-		}
-	}
-	return 0;
-}
-
-void tactx_Term()
-{
-	for (size_t i = 0; i < ctx_list.size(); i++)
-	{
-		ctx_list[i]->Free();
-		delete ctx_list[i];
-	}
-	ctx_list.clear();
-	mtx_pool.Lock();
-	{
-		for (size_t i = 0; i < ctx_pool.size(); i++)
-		{
-			ctx_pool[i]->Free();
-			delete ctx_pool[i];
-		}
-	}
-	ctx_pool.clear();
-	mtx_pool.Unlock();
-}
->>>>>>> 1e04de06
+#include "ta.h"
+#include "ta_ctx.h"
+
+#include "hw/sh4/sh4_sched.h"
+
+extern u32 fskip;
+extern u32 FrameCount;
+
+int frameskip=0;
+bool FrameSkipping=false;		// global switch to enable/disable frameskip
+
+TA_context* ta_ctx;
+tad_context ta_tad;
+
+TA_context*  vd_ctx;
+rend_context vd_rc;
+
+#if ANDROID
+#include <errno.h>
+#include <malloc.h>
+
+int posix_memalign(void** memptr, size_t alignment, size_t size) {
+  if ((alignment & (alignment - 1)) != 0 || alignment == 0) {
+    return EINVAL;
+  }
+
+  if (alignment % sizeof(void*) != 0) {
+    return EINVAL;
+  }
+
+  *memptr = memalign(alignment, size);
+  if (*memptr == NULL) {
+    return errno;
+  }
+
+  return 0;
+}
+#endif
+
+// helper for 32 byte aligned memory allocation
+void* OS_aligned_malloc(size_t align, size_t size)
+{
+        void *result;
+	#ifdef __MINGW32__
+		return __mingw_aligned_malloc(size, align);
+        #elif HOST_OS == OS_WINDOWS
+                result = _aligned_malloc(size, align);
+        #else
+                if(posix_memalign(&result, align, size)) result = 0;
+        #endif
+                return result;
+}
+
+// helper for 32 byte aligned memory de-allocation
+void OS_aligned_free(void *ptr)
+{
+	#ifdef __MINGW32__
+		__mingw_aligned_free(ptr);
+        #elif HOST_OS == OS_WINDOWS
+                _aligned_free(ptr);
+        #else
+                free(ptr);
+        #endif
+}
+
+
+void SetCurrentTARC(u32 addr)
+{
+	if (addr != TACTX_NONE)
+	{
+		if (ta_ctx)
+			SetCurrentTARC(TACTX_NONE);
+
+		verify(ta_ctx == 0);
+		//set new context
+		ta_ctx = tactx_Find(addr,true);
+
+		//copy cached params
+		ta_tad = ta_ctx->tad;
+	}
+	else
+	{
+		//Flush cache to context
+		verify(ta_ctx != 0);
+		ta_ctx->tad=ta_tad;
+		
+		//clear context
+		ta_ctx=0;
+		ta_tad.Reset(0);
+	}
+}
+
+bool TryDecodeTARC()
+{
+	verify(ta_ctx != 0);
+
+	if (vd_ctx == 0)
+	{
+		vd_ctx = ta_ctx;
+
+		vd_ctx->rend.proc_start = vd_ctx->rend.proc_end + 32;
+		vd_ctx->rend.proc_end = vd_ctx->tad.thd_data;
+			
+		vd_ctx->rend_inuse.Lock();
+		vd_rc = vd_ctx->rend;
+
+		//signal the vdec thread
+		return true;
+	}
+	else
+		return false;
+}
+
+void VDecEnd()
+{
+	verify(vd_ctx != 0);
+
+	vd_ctx->rend = vd_rc;
+
+	vd_ctx->rend_inuse.Unlock();
+
+	vd_ctx = 0;
+}
+
+cMutex mtx_rqueue;
+TA_context* rqueue;
+cResetEvent frame_finished;
+
+double last_frame = 0;
+u64 last_cyces = 0;
+
+bool QueueRender(TA_context* ctx)
+{
+	verify(ctx != 0);
+	
+	if (FrameSkipping && frameskip) {
+ 		frameskip=1-frameskip;
+		tactx_Recycle(ctx);
+		fskip++;
+		return false;
+ 	}
+ 	
+ 	//Try to limit speed to a "sane" level
+ 	//Speed is also limited via audio, but audio
+ 	//is sometimes not accurate enough (android, vista+)
+ 	u32 cycle_span = sh4_sched_now64() - last_cyces;
+ 	last_cyces = sh4_sched_now64();
+ 	double time_span = os_GetSeconds() - last_frame;
+ 	last_frame = os_GetSeconds();
+
+ 	bool too_fast = (cycle_span / time_span) > (SH4_MAIN_CLOCK * 1.2);
+	
+	if (rqueue && too_fast && settings.pvr.SynchronousRender) {
+		//wait for a frame if
+		//  we have another one queue'd and
+		//  sh4 run at > 120% on the last slice
+		//  and SynchronousRendering is enabled
+		frame_finished.Wait();
+	}
+
+	if (rqueue) {
+		// FIXME if the discarded render is a RTT we'll have a texture missing. But waiting for the current frame to finish kills performance...
+		tactx_Recycle(ctx);
+		fskip++;
+		return false;
+	}
+
+	frame_finished.Reset();
+	mtx_rqueue.Lock();
+	TA_context* old = rqueue;
+	rqueue=ctx;
+	mtx_rqueue.Unlock();
+
+	verify(!old);
+
+	return true;
+}
+
+TA_context* DequeueRender()
+{
+	mtx_rqueue.Lock();
+	TA_context* rv = rqueue;
+	mtx_rqueue.Unlock();
+
+	if (rv)
+		FrameCount++;
+
+	return rv;
+}
+
+bool rend_framePending() {
+	mtx_rqueue.Lock();
+	TA_context* rv = rqueue;
+	mtx_rqueue.Unlock();
+
+	return rv != 0;
+}
+
+void FinishRender(TA_context* ctx)
+{
+	verify(ctx == NULL || rqueue == ctx);
+	mtx_rqueue.Lock();
+	rqueue = 0;
+	mtx_rqueue.Unlock();
+
+	if (ctx != NULL)
+		tactx_Recycle(ctx);
+	frame_finished.Set();
+}
+
+cMutex mtx_pool;
+
+vector<TA_context*> ctx_pool;
+vector<TA_context*> ctx_list;
+
+TA_context* tactx_Alloc()
+{
+	TA_context* rv = 0;
+
+	mtx_pool.Lock();
+	if (ctx_pool.size())
+	{
+		rv = ctx_pool[ctx_pool.size()-1];
+		ctx_pool.pop_back();
+	}
+	mtx_pool.Unlock();
+	
+	if (!rv)
+	{
+		rv = new TA_context();
+		rv->Alloc();
+	}
+
+	return rv;
+}
+
+void tactx_Recycle(TA_context* poped_ctx)
+{
+	mtx_pool.Lock();
+	{
+		if (ctx_pool.size()>2)
+		{
+			poped_ctx->Free();
+			delete poped_ctx;
+		}
+		else
+		{
+			poped_ctx->Reset();
+			ctx_pool.push_back(poped_ctx);
+		}
+	}
+	mtx_pool.Unlock();
+}
+
+TA_context* tactx_Find(u32 addr, bool allocnew)
+{
+	for (size_t i=0; i<ctx_list.size(); i++)
+	{
+		if (ctx_list[i]->Address==addr)
+			return ctx_list[i];
+	}
+
+	if (allocnew)
+	{
+		TA_context* rv = tactx_Alloc();
+		rv->Address=addr;
+		ctx_list.push_back(rv);
+
+		return rv;
+	}
+	else
+	{
+		return 0;
+	}
+}
+
+TA_context* tactx_Pop(u32 addr)
+{
+	for (size_t i=0; i<ctx_list.size(); i++)
+	{
+		if (ctx_list[i]->Address==addr)
+		{
+			TA_context* rv = ctx_list[i];
+			
+			if (ta_ctx == rv)
+				SetCurrentTARC(TACTX_NONE);
+
+			ctx_list.erase(ctx_list.begin() + i);
+
+			return rv;
+		}
+	}
+	return 0;
+}
+
+void tactx_Term()
+{
+	for (size_t i = 0; i < ctx_list.size(); i++)
+	{
+		ctx_list[i]->Free();
+		delete ctx_list[i];
+	}
+	ctx_list.clear();
+	mtx_pool.Lock();
+	{
+		for (size_t i = 0; i < ctx_pool.size(); i++)
+		{
+			ctx_pool[i]->Free();
+			delete ctx_pool[i];
+		}
+	}
+	ctx_pool.clear();
+	mtx_pool.Unlock();
+}