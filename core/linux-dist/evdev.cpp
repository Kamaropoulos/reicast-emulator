--- conflicted
+++ resolved
@@ -434,11 +434,6 @@
 		}
 	}
 
-<<<<<<< HEAD
-	void start_shutdown(void);
-
-	bool input_evdev_handle(EvdevController* controller, u32 port)
-=======
 	void input_evdev_init()
 	{
 		int evdev_device_id[4] = { -1, -1, -1, -1 };
@@ -489,14 +484,14 @@
 							}
 						}
 				}
-
+#if DC_PLATFORM == DC_PLATFORM_DREAMCAST
 				mcfg_CreateController(port, GetMapleDeviceType(evdev_controllers[port].mapping->Maple_Device1, port), GetMapleDeviceType(evdev_controllers[port].mapping->Maple_Device2, port));
+#endif
 			}
 		}
 	}
 
 	void input_evdev_close()
->>>>>>> edaf00df
 	{
 		for (int port = 0; port < 4 ; port++)
 		{
