--- conflicted
+++ resolved
@@ -499,17 +499,11 @@
 								evdev_controllers[i].mapping->name.c_str());
 							}
 						}
-<<<<<<< HEAD
+					}
+#if DC_PLATFORM == DC_PLATFORM_DREAMCAST
+					mcfg_CreateController(port, GetMapleDeviceType(evdev_controllers[port].mapping->Maple_Device1, port), GetMapleDeviceType(evdev_controllers[port].mapping->Maple_Device2, port));
+#endif
 				}
-#if DC_PLATFORM == DC_PLATFORM_DREAMCAST
-				mcfg_CreateController(port, GetMapleDeviceType(evdev_controllers[port].mapping->Maple_Device1, port), GetMapleDeviceType(evdev_controllers[port].mapping->Maple_Device2, port));
-#endif
-=======
-					}
-
-					mcfg_CreateController(port, GetMapleDeviceType(evdev_controllers[port].mapping->Maple_Device1, port), GetMapleDeviceType(evdev_controllers[port].mapping->Maple_Device2, port));
-				}
->>>>>>> 4000b887
 			}
 		}
 	}
