#if defined(SUPPORT_X11)
#include <map>
#include <X11/Xlib.h>
#include <X11/Xatom.h>
#include <X11/Xutil.h>

#if !defined(GLES)
	#include <GL/gl.h>
	#include <GL/glx.h>
#endif

#include "types.h"
#include "cfg/cfg.h"
#include "linux-dist/x11.h"
#include "linux-dist/main.h"

#if FEAT_HAS_NIXPROF
#include "profiler/profiler.h"
#endif

#if defined(TARGET_PANDORA)
	#define DEFAULT_FULLSCREEN    1
	#define DEFAULT_WINDOW_WIDTH  800
#else
	#define DEFAULT_FULLSCREEN    0
	#define DEFAULT_WINDOW_WIDTH  640
#endif
#define DEFAULT_WINDOW_HEIGHT   480

map<int, int> x11_keymap;
int x11_dc_buttons = 0xFFFF;
int x11_keyboard_input = 0;

int x11_width;
int x11_height;

int ndcid = 0;
void* x11_glc = NULL;
bool x11_fullscreen = false;
Atom wmDeleteMessage;

void* x11_vis;

<<<<<<< HEAD
extern bool dump_frame_switch;

=======
>>>>>>> 989c0fa7
void dc_stop(void);

enum
{
	_NET_WM_STATE_REMOVE =0,
	_NET_WM_STATE_ADD = 1,
	_NET_WM_STATE_TOGGLE =2
};

void x11_window_set_fullscreen(bool fullscreen)
{
		XEvent xev;
		xev.xclient.type         = ClientMessage;
		xev.xclient.window       = (Window)x11_win;
		xev.xclient.message_type = XInternAtom((Display*)x11_disp, "_NET_WM_STATE", False);
		xev.xclient.format = 32;
		xev.xclient.data.l[0] = 2;    // _NET_WM_STATE_TOGGLE
		xev.xclient.data.l[1] = XInternAtom((Display*)x11_disp, "_NET_WM_STATE_FULLSCREEN", True);
		xev.xclient.data.l[2] = 0;    // no second property to toggle
		xev.xclient.data.l[3] = 1;
		xev.xclient.data.l[4] = 0;

		printf("x11: setting fullscreen to %d\n", fullscreen);
		XSendEvent((Display*)x11_disp, DefaultRootWindow((Display*)x11_disp), False, SubstructureNotifyMask, &xev);
}

void event_x11_handle()
{
	XEvent event;

	while(XPending((Display *)x11_disp))
	{
		XNextEvent((Display *)x11_disp, &event);

		if (event.type == ClientMessage &&
				event.xclient.data.l[0] == wmDeleteMessage)
			dc_stop();
	}
}

void input_x11_handle()
{
	if (x11_win && x11_keyboard_input)
	{
		//Handle X11
		XEvent e;

		if(XCheckWindowEvent((Display*)x11_disp, (Window)x11_win, KeyPressMask | KeyReleaseMask, &e))
		{
			switch(e.type)
			{
				case KeyPress:
				case KeyRelease:
					if (e.type == KeyRelease && e.xkey.keycode == KEY_ESC)
					{
						dc_stop();
					}
#ifndef RELEASE
					else if (e.xkey.keycode == KEY_F10)
					{
						// Dump the next frame into a file
						dump_frame_switch = e.type == KeyPress;
					}
#elif FEAT_HAS_NIXPROF
					else if (e.type == KeyRelease && e.xkey.keycode == KEY_F10)
					{
						if (sample_Switch(3000)) {
							printf("Starting profiling\n");
						} else {
							printf("Stopping profiling\n");
						}
					}
#endif
					else if (e.type == KeyRelease && e.xkey.keycode == KEY_F11)
					{
						x11_fullscreen = !x11_fullscreen;
						x11_window_set_fullscreen(x11_fullscreen);
					}
					else
					{
						int dc_key = x11_keymap[e.xkey.keycode];

						if (dc_key == DC_AXIS_LT)
						{
							if (e.type == KeyPress)
								lt[0] = 255;
							else
								lt[0] = 0;
						}
						else if (dc_key == DC_AXIS_RT)
						{
							if (e.type == KeyPress)
								rt[0] = 255;
							else
								rt[0] = 0;
						}

						if (e.type == KeyPress)
						{
							kcode[0] &= ~dc_key;
						}
						else
						{
							kcode[0] |= dc_key;
						}

						#if defined(_DEBUG)
						printf("KEY: %d -> %d: %d\n", e.xkey.keycode, dc_key, x11_dc_buttons );
						#endif
					}
					break;
			}
		}
	}
}

void input_x11_init()
{
	x11_keymap[KEY_LEFT] = DC_DPAD_LEFT;
	x11_keymap[KEY_RIGHT] = DC_DPAD_RIGHT;

	x11_keymap[KEY_UP] = DC_DPAD_UP;
	x11_keymap[KEY_DOWN] = DC_DPAD_DOWN;

	// Layout on a real DC controller
	//   Y
	// X   B
	//   A
	x11_keymap[KEY_S] = DC_BTN_X;
	x11_keymap[KEY_X] = DC_BTN_A;
	x11_keymap[KEY_D] = DC_BTN_Y;
	x11_keymap[KEY_C] = DC_BTN_B;

	// Used by some "arcade" controllers
	x11_keymap[KEY_Q] = DC_BTN_Z;
	x11_keymap[KEY_W] = DC_BTN_C;
	x11_keymap[KEY_E] = DC_BTN_D;

	// Start button (triangle)
	x11_keymap[KEY_RETURN] = DC_BTN_START;

	// Shoulder trigger
	x11_keymap[KEY_F] = DC_AXIS_LT;
	x11_keymap[KEY_V] = DC_AXIS_RT;
	
	x11_keyboard_input = (cfgLoadInt("input", "enable_x11_keyboard", 1) >= 1);
	if (!x11_keyboard_input)
		printf("X11 Keyboard input disabled by config.\n");
}

void x11_window_create()
{
	if (cfgLoadInt("pvr", "nox11", 0) == 0)
	{
		XInitThreads();
		// X11 variables
		Window       x11Window = 0;
		Display*     x11Display = 0;
		long         x11Screen = 0;
		XVisualInfo* x11Visual = 0;
		Colormap     x11Colormap = 0;

		/*
		Step 0 - Create a NativeWindowType that we can use it for OpenGL ES output
		*/
		Window sRootWindow;
		XSetWindowAttributes sWA;
		unsigned int ui32Mask;
		int i32Depth;

		// Initializes the display and screen
		x11Display = XOpenDisplay(NULL);
		if (!x11Display && !(x11Display = XOpenDisplay(":0")))
		{
			printf("Error: Unable to open X display\n");
			return;
		}
		x11Screen = XDefaultScreen(x11Display);

		// Gets the window parameters
		sRootWindow = RootWindow(x11Display, x11Screen);

		int depth = CopyFromParent;

		#if !defined(GLES)
			// Get a matching FB config
			static int visual_attribs[] =
			{
				GLX_X_RENDERABLE    , True,
				GLX_DRAWABLE_TYPE   , GLX_WINDOW_BIT,
				GLX_RENDER_TYPE     , GLX_RGBA_BIT,
				GLX_X_VISUAL_TYPE   , GLX_TRUE_COLOR,
				GLX_RED_SIZE        , 8,
				GLX_GREEN_SIZE      , 8,
				GLX_BLUE_SIZE       , 8,
				GLX_ALPHA_SIZE      , 8,
				GLX_DEPTH_SIZE      , 24,
				GLX_STENCIL_SIZE    , 8,
				GLX_DOUBLEBUFFER    , True,
				//GLX_SAMPLE_BUFFERS  , 1,
				//GLX_SAMPLES         , 4,
				None
			};

			int glx_major, glx_minor;

			// FBConfigs were added in GLX version 1.3.
			if (!glXQueryVersion(x11Display, &glx_major, &glx_minor) ||
					((glx_major == 1) && (glx_minor < 3)) || (glx_major < 1))
			{
				printf("Invalid GLX version");
				exit(1);
			}

			int fbcount;
			GLXFBConfig* fbc = glXChooseFBConfig(x11Display, x11Screen, visual_attribs, &fbcount);
			if (!fbc)
			{
				printf("Failed to retrieve a framebuffer config\n");
				exit(1);
			}
			printf("Found %d matching FB configs.\n", fbcount);

			GLXFBConfig bestFbc = fbc[0];
			XFree(fbc);

			// Get a visual
			XVisualInfo *vi = glXGetVisualFromFBConfig(x11Display, bestFbc);
			printf("Chosen visual ID = 0x%lx\n", vi->visualid);


			depth = vi->depth;
			x11Visual = vi;

			x11Colormap = XCreateColormap(x11Display, RootWindow(x11Display, x11Screen), vi->visual, AllocNone);
		#else
			i32Depth = DefaultDepth(x11Display, x11Screen);
			x11Visual = new XVisualInfo;
			XMatchVisualInfo(x11Display, x11Screen, i32Depth, TrueColor, x11Visual);
			if (!x11Visual)
			{
				printf("Error: Unable to acquire visual\n");
				return;
			}
			x11Colormap = XCreateColormap(x11Display, sRootWindow, x11Visual->visual, AllocNone);
		#endif

		sWA.colormap = x11Colormap;

		// Add to these for handling other events
		sWA.event_mask = StructureNotifyMask | ExposureMask | ButtonPressMask | ButtonReleaseMask | KeyPressMask | KeyReleaseMask;
		ui32Mask = CWBackPixel | CWBorderPixel | CWEventMask | CWColormap;

		x11_width = cfgLoadInt("x11", "width", DEFAULT_WINDOW_WIDTH);
		x11_height = cfgLoadInt("x11", "height", DEFAULT_WINDOW_HEIGHT);
		x11_fullscreen = (cfgLoadInt("x11", "fullscreen", DEFAULT_FULLSCREEN) > 0);

		if (x11_width < 0 || x11_height < 0)
		{
			x11_width = XDisplayWidth(x11Display, x11Screen);
			x11_height = XDisplayHeight(x11Display, x11Screen);
		}

		// Creates the X11 window
		x11Window = XCreateWindow(x11Display, RootWindow(x11Display, x11Screen), (ndcid%3)*640, (ndcid/3)*480, x11_width, x11_height,
			0, depth, InputOutput, x11Visual->visual, ui32Mask, &sWA);

		// Capture the close window event
		wmDeleteMessage = XInternAtom(x11Display, "WM_DELETE_WINDOW", False);
		XSetWMProtocols(x11Display, x11Window, &wmDeleteMessage, 1);

		if(x11_fullscreen)
		{

			// fullscreen
			Atom wmState = XInternAtom(x11Display, "_NET_WM_STATE", False);
			Atom wmFullscreen = XInternAtom(x11Display, "_NET_WM_STATE_FULLSCREEN", False);
			XChangeProperty(x11Display, x11Window, wmState, XA_ATOM, 32, PropModeReplace, (unsigned char *)&wmFullscreen, 1);

			XMapRaised(x11Display, x11Window);
		}
		else
		{
			XMapWindow(x11Display, x11Window);
		}

		#if !defined(GLES)
			#define GLX_CONTEXT_MAJOR_VERSION_ARB       0x2091
			#define GLX_CONTEXT_MINOR_VERSION_ARB       0x2092
			typedef GLXContext (*glXCreateContextAttribsARBProc)(Display*, GLXFBConfig, GLXContext, Bool, const int*);

			glXCreateContextAttribsARBProc glXCreateContextAttribsARB = 0;
			glXCreateContextAttribsARB = (glXCreateContextAttribsARBProc)glXGetProcAddressARB((const GLubyte*)"glXCreateContextAttribsARB");
			verify(glXCreateContextAttribsARB != 0);
			int context_attribs[] =
			{
				GLX_CONTEXT_MAJOR_VERSION_ARB, 3,
				GLX_CONTEXT_MINOR_VERSION_ARB, 1,
				GLX_CONTEXT_FLAGS_ARB, GLX_CONTEXT_DEBUG_BIT_ARB,
				GLX_CONTEXT_PROFILE_MASK_ARB, GLX_CONTEXT_CORE_PROFILE_BIT_ARB,
				None
			};

			x11_glc = glXCreateContextAttribsARB(x11Display, bestFbc, 0, True, context_attribs);
			XSync(x11Display, False);

			if (!x11_glc)
			{
				die("Failed to create GL3.1 context\n");
			}
		#endif

		XFlush(x11Display);

		//(EGLNativeDisplayType)x11Display;
		x11_disp = (void*)x11Display;
		x11_win = (void*)x11Window;
		x11_vis = (void*)x11Visual->visual;

		x11_window_set_text("Reicast");
	}
	else
	{
		printf("Not creating X11 window ..\n");
	}
}

void x11_window_set_text(const char* text)
{
	if (x11_win)
	{
		XChangeProperty((Display*)x11_disp, (Window)x11_win,
			XInternAtom((Display*)x11_disp, "WM_NAME", False),     //WM_NAME,
			XInternAtom((Display*)x11_disp, "UTF8_STRING", False), //UTF8_STRING,
			8, PropModeReplace, (const unsigned char *)text, strlen(text));
	}
}

void x11_gl_context_destroy()
{
	glXMakeCurrent((Display*)x11_disp, None, NULL);
	glXDestroyContext((Display*)x11_disp, x11_glc);
}

void x11_window_destroy()
{
	// close XWindow
	if (x11_win)
	{
		XDestroyWindow((Display*)x11_disp, (Window)x11_win);
		x11_win = NULL;
	}
	if (x11_disp)
	{
		if (x11_glc)
		{
			glXMakeCurrent((Display*)x11_disp, None, NULL);
			glXDestroyContext((Display*)x11_disp, (GLXContext)x11_glc);
			x11_glc = NULL;
		}
		XCloseDisplay((Display*)x11_disp);
		x11_disp = NULL;
	}
}
#endif<|MERGE_RESOLUTION|>--- conflicted
+++ resolved
@@ -41,11 +41,8 @@
 
 void* x11_vis;
 
-<<<<<<< HEAD
 extern bool dump_frame_switch;
 
-=======
->>>>>>> 989c0fa7
 void dc_stop(void);
 
 enum
