--- conflicted
+++ resolved
@@ -39,13 +39,9 @@
 #include "linux-dist/main.h"	// FIXME for kcode[]
 #include "gui_util.h"
 #include "gui_android.h"
-<<<<<<< HEAD
-#include "version.h"
-=======
 #include "version/version.h"
 #include "oslib/audiostream.h"
 
->>>>>>> 8cdbb9c2
 
 extern void dc_loadstate();
 extern void dc_savestate();
