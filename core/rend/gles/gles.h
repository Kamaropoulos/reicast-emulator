--- conflicted
+++ resolved
@@ -64,10 +64,9 @@
 
 //vertex types
 extern u32 gcflip;
+
 extern u32 rttDepthCounter;
-
-<<<<<<< HEAD
-extern bool isExtensionSupported(const char *);
+extern GLFramebufferData fullscreenQuad;
 
 enum rttSelectedOption
 {
@@ -79,13 +78,10 @@
 };
 
 void DrawStrips();
+void DrawFullscreenQuad(float, float, float, float);
+
+bool isExtensionSupported(const char *);
 void rttCheckIfUpdated();
-=======
-extern GLFramebufferData fullscreenQuad;
-
-void DrawStrips();
-void DrawFullscreenQuad(float, float, float, float);
->>>>>>> 3c8e1110
 
 struct PipelineShader
 {
