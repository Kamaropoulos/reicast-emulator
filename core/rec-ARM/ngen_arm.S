--- conflicted
+++ resolved
@@ -173,20 +173,9 @@
 HIDDEN(no_update)
 CSYM(no_update):              @ next_pc _MUST_ be on r4 *R4 NOT R0 anymore*
 
-<<<<<<< HEAD
-                              @ Note: I suspect that the exit thread routine
-                              @       below is inefficient. If anyone is familiar
-                              @       with asm please consider optimising!
-
-	ldr r3, =CSYM(ngen_required)	@ load r3 with the address of c variable ngen_required
-	ldr r0,[r3]		@ dereference and store in r0
-	cmp r0,#0		@ compare r0 with numerical value 0
-	beq CSYM(cleanup)	@ if compare is true jump to cleanup label and exit thread
-=======
 	ldr r0,[r8,#-156]         @load CpuRunning
 	cmp r0,#0
 	beq CSYM(cleanup)
->>>>>>> 5960450e
 
 #if DC_PLATFORM == DC_PLATFORM_NAOMI
 	sub r2,r8,#0x4100000
